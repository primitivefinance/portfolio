--- conflicted
+++ resolved
@@ -10,15 +10,9 @@
     event Deposit(address indexed account, uint256 amount);
 
     /**
-<<<<<<< HEAD
-     * @notice Assigns an additional `amount` of `token` to Portfolio's internally tracked balance.
-     * @dev Emitted on `swap`, `allocate`, and when a user is gifted surplus tokens that were sent to the contract.
-     * @param amount Quantity of token in token's native decimal units.
-=======
      * @notice Assigns an additional `amount` of `token` to Portfolio's internal accounting system.
      * @dev Emitted on `swap` and `allocate`.
      * @param amount Quantity of token in WAD units.
->>>>>>> d0cbc867
      */
     event IncreaseReserveBalance(address indexed token, uint256 amount);
 
@@ -135,11 +129,8 @@
 
     /**
      * @dev Emitted when the REGISTRY claims protocol fees.
-<<<<<<< HEAD
-=======
      * @param token Token that is being claimed.
      * @param amount Amount of token claimed in native token decimals.
->>>>>>> d0cbc867
      */
     event ClaimFees(address indexed token, uint256 amount);
 }
@@ -156,11 +147,7 @@
     /**
      * @notice Difference of `token.balanceOf(this)` and internally tracked reserve balance.
      * @dev Critical system invariant. Must always return greater than or equal to zero.
-<<<<<<< HEAD
-     * @return Net balance held in WAD units.
-=======
      * @return Net balance held in native token decimals.
->>>>>>> d0cbc867
      * @custom:example Assumes token is 18 decimals.
      * ```
      * uint256 previousReserve = getReserve(token);
@@ -330,15 +317,8 @@
      *
      * This means that token deficits can be carried over between calls
      * and paid by future ones (within the same multiprocess transaction)!
-<<<<<<< HEAD
-     *
-     * todo: Update multiprocess to return data, or information that can help debugging.
-     */
-    function multiprocess(bytes calldata data) external payable;
-=======
      */
     // function multiprocess(bytes calldata data) external payable;
->>>>>>> d0cbc867
 
     /**
      * @notice Updates the parameters of the pool `poolId`.
@@ -363,8 +343,6 @@
      * @dev Transfers fees earned in `amount` of `token` to `REGISTRY` address.
      */
     function claimFee(address token, uint256 amount) external;
-<<<<<<< HEAD
-=======
 
     function allocate(
         bool useMax,
@@ -407,7 +385,6 @@
         external
         payable
         returns (bytes[] memory results);
->>>>>>> d0cbc867
 }
 
 interface IPortfolio is
