pragma solidity ^0.8.0;

import "../../test/helpers/HelperHyperProfiles.sol" as DefaultValues;
import "./GlobalInvariants.sol";

<<<<<<< HEAD
contract EchidnaE2E is HelperHyperView, Helper, EchidnaStateHandling {
    WETH _weth;
    Hyper _hyper;

    constructor() {
        _weth = new WETH();
        _hyper = new Hyper(address(_weth));
=======
contract EchidnaE2E is GlobalInvariants {
    constructor() GlobalInvariants() {
>>>>>>> 62418b69
        EchidnaERC20 _asset = create_token("Asset Token", "ADEC6", 6);
        EchidnaERC20 _quote = create_token("Quote Token", "QDEC18", 18);
        add_created_hyper_token(_asset);
        add_created_hyper_token(_quote);
        create_pair_with_safe_preconditions(1, 2);
        create_non_controlled_pool(0, 1, 0, 0, 0, 100);
    }

    OS.AccountSystem hyperAccount;

    // ******************** Check Proper System Deployment ********************
    function check_proper_deployment() public view {
        assert(address(_weth) != address(0));
        assert(address(_hyper) != address(0));

        // Note: This invariant may break with tokens on hooks.
        assert(_hyper.locked() == 1);

        // Retrieve the OS.__account__
        (bool prepared, bool settled) = _hyper.__account__();
        assert(!prepared);
        assert(settled);

        address[] memory warmTokens = _hyper.getWarm();
        assert(warmTokens.length == 0);
    }

<<<<<<< HEAD
    // ******************** System wide Invariants ********************
    // The token balance of Hyper should be greater or equal to the reserve for all tokens
    // Note: assumption that pairs are created through create_pair invariant test
    // which will add the token to the hyperTokens list
    // this function is built so that extending the creation of new pairs should not require code changes here
    function global_token_balance_greater_or_equal_reserves() public view {
        uint256 reserveBalance = 0;
        uint256 tokenBalance = 0;
        for (uint8 i = 0; i < EchidnaStateHandling.hyperTokens.length; i++) {
            EchidnaERC20 token = EchidnaStateHandling.get_token_at_index(i);

            // retrieve reserves of the token and add to tracked reserve balance
            reserveBalance = getReserve(address(_hyper), address(token));

            // get token balance and add to tracked token balance
            tokenBalance = token.balanceOf(address(_hyper));

            assert(tokenBalance >= reserveBalance);
        }
    }

    // ---------- HyperPair Properties -------
    function pair_asset_never_equal_to_quote(uint256 id) public view {
        uint24 pairId = retrieve_created_pair(id);

        HyperPair memory pair = getPair(address(_hyper), pairId);
        assert(pair.tokenAsset != pair.tokenQuote);
    }

    function pair_decimals_never_exceed_bounds(uint256 id) public view {
        uint24 pairId = retrieve_created_pair(id);

        HyperPair memory pair = getPair(address(_hyper), pairId);
        assert(pair.decimalsAsset == EchidnaERC20(pair.tokenAsset).decimals());
        assert(pair.decimalsAsset >= 6);
        assert(pair.decimalsAsset <= 18);

        assert(pair.decimalsQuote == EchidnaERC20(pair.tokenQuote).decimals());
        assert(pair.decimalsQuote >= 6);
        assert(pair.decimalsQuote <= 18);
    }

    // ---------- Pool Properties -------
    function pool_fee_growth_greater_than_position_fee_growth() public view {
        for (uint8 i = 0; i < poolIds.length; i++) {
            // uint64 poolId = poolIds[i];
            // HyperPool memory pool = getPool(address(_hyper), poolId);
        }
    }

    function pool_non_zero_priority_fee_if_controlled(uint64 id) public {
        (HyperPool memory pool, , , ) = retrieve_random_pool_and_tokens(id);
        // if the pool has a controller, the priority fee should never be zero
        emit LogBool("is mutable", pool.isMutable());
        if (pool.controller != address(0)) {
            if (pool.params.priorityFee == 0) {
                emit LogUint256("priority feel value", pool.params.priorityFee);
                emit AssertionFailed("BUG: Mutable pool has a non zero priority fee.");
            }
        }
    }

    function pool_last_price_not_greater_than_strike() public {
        for (uint8 i = 0; i < poolIds.length; i++) {
            uint64 poolId = poolIds[i];
            HyperPool memory pool = getPool(address(_hyper), poolId);
            HyperCurve memory curve = pool.params;

            uint256 poolLastPrice = _hyper.getLatestPrice(poolId);

            emit LogUint256("pool's last price", poolLastPrice);
            emit LogUint256("strike price", curve.maxPrice);

            assert(poolLastPrice <= curve.maxPrice);
        }
    }

    // Strike price for a pool should never be zero.
    // If it is, it suggests the mispricing and/or incorrect rounding of assets.
    function pool_strike_price_non_zero() public {
        for (uint8 i = 0; i < poolIds.length; i++) {
            uint64 poolId = poolIds[i];
            HyperPool memory pool = getPool(address(_hyper), poolId);
            HyperCurve memory curve = pool.params;

            emit LogUint256("pool's last price", _hyper.getLatestPrice(poolId));
            emit LogUint256("strike price", curve.maxPrice);

            if (curve.maxPrice == 0) {
                emit AssertionFailed("BUG: Strike price should never be 0.");
            }
        }
    }

    function pool_maturity_never_less_last_timestamp() public {
        for (uint8 i = 0; i < poolIds.length; i++) {
            uint64 poolId = poolIds[i];
            HyperPool memory pool = getPool(address(_hyper), poolId);
            HyperCurve memory curve = pool.params;

            emit LogUint256("hyper pool last timestamp: ", pool.lastTimestamp);
            emit LogUint256("maturity", curve.maturity());

            if (curve.maturity() < pool.lastTimestamp) {
                emit AssertionFailed("BUG: curve maturity is less than last timestamp");
            }
        }
    }

    function pool_non_zero_last_price_never_zero_liquidity() public {
        for (uint8 i = 0; i < poolIds.length; i++) {
            uint64 poolId = poolIds[i];

            HyperPool memory pool = getPool(address(_hyper), poolId);
            emit LogUint256("last timestamp", uint256(pool.lastTimestamp));

            if (_hyper.getLatestPrice(poolId) != 0) {
                emit LogUint256("pool's last price", _hyper.getLatestPrice(poolId));
                if (pool.liquidity == 0) {
                    emit AssertionFailed("BUG: non zero last price should have a non zero liquidity");
                }
            }
            //TODO: if _hyper.getLatestPrice(poolId) == 0; pool.liquidity == 0?
        }
    }

    // TODO: remove if it's a false invariant
    // TODO: Add to iterate over all created-pools

    function pool_liquidity_delta_never_returns_zeroes(uint256 id, int128 deltaLiquidity) public {
        require(deltaLiquidity != 0);
        (, uint64 poolId,,) = retrieve_random_pool_and_tokens(id);

        emit LogInt128("deltaLiquidity", deltaLiquidity);

        (uint128 deltaAsset, uint128 deltaQuote) = _hyper.getLiquidityDeltas(poolId, deltaLiquidity);
        emit LogUint256("deltaAsset", deltaAsset);
        if (deltaAsset == 0) {
            emit AssertionFailed("BUG: getLiquidityDeltas returned 0 for deltaAsset");
        }
        emit LogUint256("deltaQuote", deltaQuote);
        if (deltaQuote == 0) {
            emit AssertionFailed("BUG: getLiquidityDeltas returned 0 for deltaQuote");
        }
    }

=======
>>>>>>> 62418b69
    // TODO: Find a better name here with `pool_` at the beginning

    function check_hyper_curve_assumptions() public view {
        for (uint8 i = 0; i < poolIds.length; i++) {
            uint64 poolId = poolIds[i];
            HyperPool memory pool = getPool(address(_hyper), poolId);
            HyperCurve memory curve = pool.params;

            assert(curve.fee != 0);
            assert(curve.priorityFee <= curve.fee);
            assert(curve.duration != 0);
            assert(curve.volatility >= MIN_VOLATILITY);
            assert(curve.createdAt != 0);
        }
    }

    // TODO: Find a better name here with `pool_` at the beginning
    function check_hyper_pool_assumptions() public {
        for (uint8 i = 0; i < poolIds.length; i++) {
            uint64 poolId = poolIds[i];
            HyperPool memory pool = getPool(address(_hyper), poolId);
            HyperPair memory pair = pool.pair;

            // The `getVirtualReserves` method always returns values less than Hyper’s respective `getReserve` function for each token of the pool’s pair.

            // `getVirtualReserves method`
            (uint128 deltaAsset, uint128 deltaQuote) = _hyper.getVirtualReserves(poolId);

            // Hyper's `getReserve` function for each of the pool's pair
            uint256 assetReserves = _hyper.getReserve(pair.tokenAsset);
            uint256 quoteReserves = _hyper.getReserve(pair.tokenQuote);

            if (deltaAsset > assetReserves) {
                emit LogUint256("deltaAsset", deltaAsset);
                emit LogUint256("assetReserves", assetReserves);
                emit AssertionFailed("BUG (`asset`): virtualReserves returned more than getReserve function");
            }
            if (deltaQuote > quoteReserves) {
                emit LogUint256("deltaQuote", deltaQuote);
                emit LogUint256("quoteReserves", quoteReserves);
                emit AssertionFailed("BUG (`asset`): virtualReserves returned more than getReserve function");
            }
        }
    }

<<<<<<< HEAD
    function pool_get_amounts_wad_returns_safe_bounds() public {
        // The `getAmountsWad` method always returns less than `1e18` for `amountAssetWad` and `pool.params.strike()` for `amountQuoteWad`.

        for (uint8 i = 0; i < poolIds.length; i++) {
            uint64 poolId = poolIds[i];
            HyperPool memory pool = getPool(address(_hyper), poolId);
            HyperCurve memory curve = pool.params;

            (uint256 amountAssetWad, uint256 amountQuoteWad) = pool.getAmountsWad();

            if (amountAssetWad > 1e18) {
                emit LogUint256("amountAssetWad", amountAssetWad);
                emit AssertionFailed("BUG amountAssetWad is greater than 1e18");
            }
            // Inclusive of strike price?
            if (amountQuoteWad > curve.maxPrice) {
                emit LogUint256("amountQuoteWad", amountQuoteWad);
                emit AssertionFailed("BUG amountQuoteWad is greater than strike");
            }
        }
    }

    function pool_get_amounts_returns_less_than_get_amounts_wad() public {
        // The `getAmounts` method always returns values less than or equal to `getAmountsWad`.

        for (uint8 i = 0; i < poolIds.length; i++) {
            uint64 poolId = poolIds[i];
            HyperPool memory pool = getPool(address(_hyper), poolId);
            // HyperCurve memory curve = pool.params;

            (uint256 amountAssetDec, uint256 amountQuoteDec) = pool.getPoolAmounts();

            (uint256 amountAssetWad, uint256 amountQuoteWad) = pool.getAmountsWad();

            // Assumes inclusivity of bounds (i.e: equivalence is okay)
            if (amountAssetDec > amountAssetWad) {
                emit LogUint256("amountAssetDec", amountAssetDec);
                emit LogUint256("amountAssetWad", amountAssetWad);
                emit AssertionFailed("BUG (asset): getAmounts returned more than getAmountsWad");
            }
            // Assumes inclusivity of bounds (i.e: equivalence is okay)
            if (amountQuoteDec > amountQuoteWad) {
                emit LogUint256("amountQuoteDec", amountQuoteDec);
                emit LogUint256("amountQuoteWad", amountQuoteWad);
                emit AssertionFailed("BUG (quote): getAmounts returned more than getAmountsWad");
            }
        }
    }

    // ******************** Create Pairs ********************
    /**
     * Future Invariant: This assumes that there is a single pair of _asset and _quote token
     *      - In the future, can be extended to deploy tokens from here and save the address in a list
     * 			which allows echidna to test against different pairs.
     * 			- Assumption: 1 pair for now.
     */
    function create_token(
        string memory tokenName,
        string memory shortform,
        uint8 decimals
    ) public returns (EchidnaERC20 token) {
        token = new EchidnaERC20(tokenName, shortform, decimals, address(_hyper));
        assert(token.decimals() == decimals);
        if (decimals >= 6 && decimals <= 18) {
            add_created_hyper_token(token);
        }
        return token;
    }

    /* Future Invariant: This could be extended to create arbitrary pairs.
    For now for complexity, I am leaving as is.
    Test overlapping token pairs
    */
    function create_pair_with_safe_preconditions(uint256 id1, uint256 id2) public {
        // retrieve an existing rpair of tokens that wee created with 6-18 decimals
        (EchidnaERC20 asset, EchidnaERC20 quote) = get_hyper_tokens(id1, id2);
        emit LogUint256("decimals asset", asset.decimals());
        emit LogUint256("decimals quote", quote.decimals());
        emit LogUint256("pair ID", uint256(_hyper.getPairId(address(asset), address(quote))));

        require(asset.decimals() >= 6 && asset.decimals() <= 18);
        require(quote.decimals() >= 6 && quote.decimals() <= 18);
        require(asset != quote);
        // require that this pair ID does not exist yet
        if (_hyper.getPairId(address(asset), address(quote)) != 0) {
            return;
        }
        // without this, Echidna may decide to call the EchidnaERC20.setDecimals
        uint256 preCreationNonce = _hyper.getPairNonce();

        // encode createPair arguments and call hyper contract
        bytes memory createPairData = ProcessingLib.encodeCreatePair(address(asset), address(quote));
        (bool success, bytes memory err) = address(_hyper).call(createPairData);
        if (!success) {
            emit LogBytes("error", err);
            emit AssertionFailed("FAILED");
        }

        pair_id_saved_properly(address(asset), address(quote));

        uint256 pairNonce = _hyper.getPairNonce();
        assert(pairNonce == preCreationNonce + 1);
    }

    /**
     * Future Invariant: This can likely be extended to ensure that pairID's must always match backwards to the tokens saved
     */
    function pair_id_saved_properly(address asset, address quote) private {
        // retrieve recently created pair ID
        uint24 pairId = _hyper.getPairId(address(asset), address(quote));
        if (pairId == 0) {
            emit LogUint256("PairId Exists", uint256(pairId));
            assert(false);
        }

        // retrieve pair information and ensure pair was saved
        HyperPair memory pair = getPair(address(_hyper), pairId);
        assert(pair.tokenAsset == address(asset));
        assert(pair.decimalsAsset == EchidnaERC20(asset).decimals());
        assert(pair.tokenQuote == address(quote));
        assert(pair.decimalsQuote == EchidnaERC20(quote).decimals());

        // save internal Echidna state to test against
        save_pair_id(pairId);
    }

    function create_same_pair_should_fail() public {
        EchidnaERC20 quote = create_token("Create same pair asset fail", "CSPF", 18);
        bytes memory createPairData = ProcessingLib.encodeCreatePair(address(quote), address(quote));
        (bool success, ) = address(_hyper).call(createPairData);
        assert(!success);
    }

    function create_pair_with_less_than_min_decimals_should_fail(uint256 decimals) public {
        decimals = uint8(between(decimals, 0, 5));
        EchidnaERC20 testToken = create_token("create less min decimals asset fail", "CLMDF", uint8(decimals));
        EchidnaERC20 quote = create_token("create less min decimals quote", "CLMDQ", 18);
        bytes memory createPairData = ProcessingLib.encodeCreatePair(address(testToken), address(quote));
        (bool success, ) = address(_hyper).call(createPairData);
        assert(!success);
    }

    function create_pair_with_more_than_max_decimals_should_fail(uint256 decimals) public {
        decimals = uint8(between(decimals, 19, type(uint8).max));
        EchidnaERC20 testToken = create_token("Create more than max decimals fail", "CMTMF", uint8(decimals));
        EchidnaERC20 quote = create_token("Create more than max decimals fail quote", "CMTMF2", 18);
        bytes memory createPairData = ProcessingLib.encodeCreatePair(address(testToken), address(quote));
        (bool success, ) = address(_hyper).call(createPairData);
        assert(!success);
    }

    // ******************** Create Pool ********************
    // Create a non controlled pool (controller address is 0) with default pair
    // Note: This function can be extended to choose from any created pair and create a pool on top of it
    function create_non_controlled_pool(
        uint256 id,
        uint16 fee,
        uint128 maxPrice,
        uint16 volatility,
        uint16 duration,
        uint128 price
    ) public {
        uint24 pairId = retrieve_created_pair(uint256(id));
        {
            (, fee, maxPrice, volatility, duration, , price) = clam_safe_create_bounds(
                0,
                fee,
                maxPrice,
                volatility,
                duration,
                0,
                price
            );
        }
        bytes memory createPoolData = ProcessingLib.encodeCreatePool(
            pairId,
            address(0), // no controller
            0, // no priority fee
            fee,
            volatility,
            duration,
            0, // no jit
            maxPrice,
            price
        );
        {
            (HyperPool memory pool,) = execute_create_pool(pairId, createPoolData, false);
            assert(!pool.isMutable());
            HyperCurve memory curve = pool.params;
            assert(pool.lastTimestamp == block.timestamp);
            // assert(_hyper.getLatestPrice(poolId) == price); FIXME: This is reverting with UndefinedPrice()
            assert(curve.createdAt == block.timestamp);
            assert(pool.controller == address(0));
            assert(curve.priorityFee == 0);
            assert(curve.fee == fee);
            assert(curve.volatility == volatility);
            assert(curve.duration == duration);
            assert(curve.jit == JUST_IN_TIME_LIQUIDITY_POLICY);
            assert(curve.maxPrice == maxPrice);
        }
    }

    function create_controlled_pool(
        uint256 id,
        uint16 priorityFee,
        uint16 fee,
        uint128 maxPrice,
        uint16 volatility,
        uint16 duration,
        uint16 jit,
        uint128 price
    ) public {
        uint24 pairId = retrieve_created_pair(id);
        {
            (priorityFee, fee, maxPrice, volatility, duration, jit, price) = clam_safe_create_bounds(
                priorityFee,
                fee,
                maxPrice,
                volatility,
                duration,
                jit,
                price
            );
        }
        bytes memory createPoolData = ProcessingLib.encodeCreatePool(
            pairId,
            address(this), //controller
            priorityFee, // no priority fee
            fee,
            volatility,
            duration,
            jit, // no jit
            maxPrice,
            price
        );
        {
            (HyperPool memory pool,) = execute_create_pool(pairId, createPoolData, true);
            assert(pool.isMutable());
            HyperCurve memory curve = pool.params;
            assert(pool.lastTimestamp == block.timestamp);
            assert(curve.createdAt == block.timestamp);
            assert(pool.controller == address(this));
            assert(curve.priorityFee == priorityFee);
            assert(curve.fee == fee);
            assert(curve.volatility == volatility);
            assert(curve.duration == duration);
            assert(curve.jit == jit);
            assert(curve.maxPrice == maxPrice);
        }
    }

    function create_controlled_pool_with_zero_priority_fee_should_fail(
        uint256 id,
        uint16 fee,
        uint128 maxPrice,
        uint16 volatility,
        uint16 duration,
        uint16 jit,
        uint128 price
    ) public {
        uint24 pairId = retrieve_created_pair(id);
        uint16 priorityFee = 0;
        {
            (, fee, maxPrice, volatility, duration, jit, price) = clam_safe_create_bounds(
                priorityFee,
                fee,
                maxPrice,
                volatility,
                duration,
                jit,
                price
            );
        }
        bytes memory createPoolData = ProcessingLib.encodeCreatePool(
            pairId,
            address(this), //controller
            priorityFee, // no priority fee
            fee,
            volatility,
            duration,
            jit, // no jit
            maxPrice,
            price
        );
        (bool success, ) = address(_hyper).call(createPoolData);
        assert(!success);
    }

    function create_pool_with_negative_max_tick_as_bounds(
        uint256 id,
        uint16 priorityFee,
        uint16 fee,
        uint128 maxPrice,
        uint16 volatility,
        uint16 duration,
        uint16 jit,
        uint128 price
    ) public {
        uint24 pairId = retrieve_created_pair(id);
        {
            (priorityFee, fee, maxPrice, volatility, duration, jit, price) = clam_safe_create_bounds(
                priorityFee,
                fee,
                maxPrice,
                volatility,
                duration,
                jit,
                price
            );
        }
        bytes memory createPoolData = ProcessingLib.encodeCreatePool(
            pairId,
            address(this), //controller
            priorityFee, // no priority fee
            fee,
            volatility,
            duration,
            jit, // no jit
            maxPrice,
            price
        );
        {
            (HyperPool memory pool,) = execute_create_pool(pairId, createPoolData, true);
            assert(pool.isMutable());
            HyperCurve memory curve = pool.params;
            assert(pool.lastTimestamp == block.timestamp);
            assert(curve.createdAt == block.timestamp);
            assert(pool.controller == address(this));
            assert(curve.priorityFee == priorityFee);
            assert(curve.fee == fee);
            assert(curve.volatility == volatility);
            assert(curve.duration == duration);
            assert(curve.jit == jit);
            assert(curve.maxPrice == maxPrice);
        }
    }

    function execute_create_pool(
        uint24 pairId,
        bytes memory createPoolData,
        bool hasController
    ) private returns (HyperPool memory pool, uint64 poolId) {
        uint256 preCreationPoolNonce = _hyper.getPoolNonce();
        (bool success, ) = address(_hyper).call(createPoolData);
        success;

        // pool nonce should increase by 1 each time a pool is created
        uint256 poolNonce = _hyper.getPoolNonce();
        assert(poolNonce == preCreationPoolNonce + 1);

        // pool should be created and exist
        poolId = ProcessingLib.encodePoolId(pairId, hasController, uint32(poolNonce));
        pool = getPool(address(_hyper), poolId);
        if (!pool.exists()) {
            emit AssertionFailed("BUG: Pool should return true on exists after being created.");
        }

        // save pools in Echidna
        save_pool_id(poolId);
    }

=======
>>>>>>> 62418b69
    // function check_decoding_pool_id(uint64 _poolId, uint24 _pairId, uint8 _isMutable, uint32 _poolNonce) private {

    //     (uint64 poolId, uint24 pairId, uint8 isMutable, uint32 poolNonce) = ProcessingLib.decodePoolId([_poolId,_pairId,_isMutable,_poolNonce]);

    // }

    // ******************** Change Pool Parameters ********************
    function change_parameters(
        uint256 id,
        uint16 priorityFee,
        uint16 fee,
        uint128 maxPrice,
        uint16 volatility,
        uint16 duration,
        uint16 jit,
        uint128 price
    ) public {
        (HyperPool memory preChangeState, uint64 poolId, , ) = retrieve_random_pool_and_tokens(id);
        emit LogUint256("created pools", poolIds.length);
        emit LogUint256("pool ID", uint256(poolId));
        require(preChangeState.isMutable());
        require(preChangeState.controller == address(this));
        {
            // scaling remaining pool creation values
            fee = uint16(between(fee, MIN_FEE, MAX_FEE));
            priorityFee = uint16(between(priorityFee, 1, fee));
            volatility = uint16(between(volatility, MIN_VOLATILITY, MAX_VOLATILITY));
            duration = uint16(between(duration, MIN_DURATION, MAX_DURATION));
            // maxTick = (-MAX_TICK) + (maxTick % (MAX_TICK - (-MAX_TICK))); // [-MAX_TICK,MAX_TICK]
            jit = uint16(between(jit, 1, JUST_IN_TIME_MAX));
            price = uint128(between(price, 1, type(uint128).max)); // price is between 1-uint256.max
        }

        _hyper.changeParameters(poolId, priorityFee, fee, jit);
        {
            (HyperPool memory postChangeState, , , ) = retrieve_random_pool_and_tokens(id);
            HyperCurve memory preChangeCurve = preChangeState.params;
            HyperCurve memory postChangeCurve = postChangeState.params;
            assert(postChangeState.lastTimestamp == preChangeState.lastTimestamp);
            assert(postChangeState.controller == address(this));
            assert(postChangeCurve.createdAt == preChangeCurve.createdAt);
            assert(postChangeCurve.priorityFee == priorityFee);
            assert(postChangeCurve.fee == fee);
            assert(postChangeCurve.volatility == volatility);
            assert(postChangeCurve.duration == duration);
            assert(postChangeCurve.jit == jit);
            assert(postChangeCurve.maxPrice == maxPrice);
        }
    }

    // Invariant: Attempting to change parameters of a nonmutable pool should fail
    function change_parameters_to_non_mutable_pool_should_fail(
        uint256 id,
        uint16 priorityFee,
        uint16 fee,
        uint128 maxPrice,
        uint16 volatility,
        uint16 duration,
        uint16 jit,
        uint128 price
    ) public {
        maxPrice;

        (HyperPool memory preChangeState, uint64 poolId, , ) = retrieve_random_pool_and_tokens(id);
        emit LogUint256("created pools", poolIds.length);
        emit LogUint256("pool ID", uint256(poolId));
        require(!preChangeState.isMutable());
        require(preChangeState.controller == address(this));
        {
            // scaling remaining pool creation values
            fee = uint16(between(fee, MIN_FEE, MAX_FEE));
            priorityFee = uint16(between(priorityFee, 1, fee));
            volatility = uint16(between(volatility, MIN_VOLATILITY, MAX_VOLATILITY));
            duration = uint16(between(duration, MIN_DURATION, MAX_DURATION));
            // maxTick = (-MAX_TICK) + (maxTick % (MAX_TICK - (-MAX_TICK))); // [-MAX_TICK,MAX_TICK]
            jit = uint16(between(jit, 1, JUST_IN_TIME_MAX));
            price = uint128(between(price, 1, type(uint128).max)); // price is between 1-uint256.max
        }

        try _hyper.changeParameters(poolId, priorityFee, fee, jit) {
            emit AssertionFailed("BUG: Changing pool parameters of a nonmutable pool should not be possible");
        } catch {}
    }

<<<<<<< HEAD
    // Invariant: Attempting to change parameters by a non-controller should fail
    // ******************** Funding ********************

    function fund_with_correct_preconditions_should_succeed(uint256 assetAmount, uint256 quoteAmount) public {
        // asset and quote amount > 1
        assetAmount = between(assetAmount, 1, type(uint64).max);
        quoteAmount = between(quoteAmount, 1, type(uint64).max);

        (EchidnaERC20 _asset, EchidnaERC20 _quote) = get_hyper_tokens(assetAmount, quoteAmount);

        emit LogUint256("assetAmount", assetAmount);
        emit LogUint256("quoteAmount", quoteAmount);
        mint_and_approve(_asset, assetAmount);
        mint_and_approve(_quote, quoteAmount);

        if (_asset.balanceOf(address(this)) < assetAmount) {
            emit LogUint256("asset balance", _asset.balanceOf(address(this)));
        }
        if (_quote.balanceOf(address(this)) < quoteAmount) {
            emit LogUint256("quote balance", _quote.balanceOf(address(this)));
        }

        fund_token(address(_asset), assetAmount);
        fund_token(address(_quote), quoteAmount);
    }

    function fund_with_insufficient_funds_should_fail(uint256 assetAmount, uint256 quoteAmount) public {
        (EchidnaERC20 _asset, EchidnaERC20 _quote) = get_hyper_tokens(assetAmount, quoteAmount);

        assetAmount = between(assetAmount, 1, type(uint256).max);
        quoteAmount = between(quoteAmount, 1, type(uint256).max);

        try _hyper.fund(address(_asset), assetAmount) {
            emit AssertionFailed("BUG: Funding with insufficient asset should fail");
        } catch {}

        try _hyper.fund(address(_quote), quoteAmount) {
            emit AssertionFailed("Funding with insufficient quote should fail");
        } catch {}
    }

    function fund_with_insufficient_allowance_should_fail(uint256 id, uint256 fundAmount) public {
        (EchidnaERC20 _asset, EchidnaERC20 _quote) = get_hyper_tokens(id, fundAmount);

        uint256 smallAssetAllowance = between(fundAmount, 1, fundAmount - 1);

        // mint the asset to address(this) and approve some amount < fund
        _asset.mint(address(this), fundAmount);
        _asset.approve(address(_hyper), smallAssetAllowance);
        try _hyper.fund(address(_asset), fundAmount) {
            emit LogUint256("small asset allowance", smallAssetAllowance);
            emit AssertionFailed("BUG: insufficient allowance on asset should fail.");
        } catch {}

        // mint the quote token to address(this), approve some amount < fund
        _quote.mint(address(this), fundAmount);
        _quote.approve(address(_hyper), smallAssetAllowance);
        try _hyper.fund(address(_quote), fundAmount) {
            emit LogUint256("small quote allowance", smallAssetAllowance);
            emit AssertionFailed("BUG: insufficient allowance on quote should fail.");
        } catch {}
    }

    function fund_with_zero(uint256 id1, uint256 id2) public {
        (EchidnaERC20 _asset, EchidnaERC20 _quote) = get_hyper_tokens(id1, id2);

        mint_and_approve(_asset, 0);
        mint_and_approve(_quote, 0);
        _hyper.fund(address(_asset), 0);
        _hyper.fund(address(_quote), 0);
    }

    function fund_token(address token, uint256 amount) private returns (bool) {
        // TODO Refactor: reuse the HelperHyperView.getState() keeps this cleaner
        uint256 senderBalancePreFund = EchidnaERC20(token).balanceOf(address(this));
        uint256 virtualBalancePreFund = getBalance(address(_hyper), address(this), address(token));
        uint256 reservePreFund = getReserve(address(_hyper), address(token));
        uint256 hyperBalancePreFund = EchidnaERC20(token).balanceOf(address(_hyper));

        try _hyper.fund(address(token), amount) {} catch (bytes memory error) {
            emit LogBytes("error", error);
            assert(false);
        }

        // sender's token balance should decrease
        // usdc sender pre token balance = 100 ; usdc sender post token = 100 - 1
        uint256 senderBalancePostFund = EchidnaERC20(token).balanceOf(address(this));
        if (senderBalancePostFund != senderBalancePreFund - amount) {
            emit LogUint256("postTransfer sender balance", senderBalancePostFund);
            emit LogUint256("preTransfer:", senderBalancePreFund);
            emit AssertionFailed("BUG: Sender balance of token did not decrease by amount after funding");
        }
        // hyper balance of the sender should increase
        // pre hyper balance = a; post hyperbalance + 100
        uint256 virtualBalancePostFund = getBalance(address(_hyper), address(this), address(token));
        if (virtualBalancePostFund != virtualBalancePreFund + amount) {
            emit LogUint256("tracked balance after funding", virtualBalancePostFund);
            emit LogUint256("tracked balance before funding:", virtualBalancePreFund);
            emit AssertionFailed("BUG: Tracked balance of sender did not increase after funding");
        }
        // hyper reserves for token should increase
        // reserve balance = b; post reserves + 100
        uint256 reservePostFund = getReserve(address(_hyper), address(token));
        if (reservePostFund != reservePreFund + amount) {
            emit LogUint256("reserve after funding", reservePostFund);
            emit LogUint256("reserve balance before funding:", reservePreFund);
            emit AssertionFailed("BUG: Reserve of hyper did not increase after funding");
        }
        // hyper's token balance should increase
        // pre balance of usdc = y; post balance = y + 100
        uint256 hyperBalancePostFund = EchidnaERC20(token).balanceOf(address(_hyper));
        if (hyperBalancePostFund != hyperBalancePreFund + amount) {
            emit LogUint256("hyper token balance after funding", hyperBalancePostFund);
            emit LogUint256("hyper balance before funding:", hyperBalancePreFund);
            emit AssertionFailed("BUG: Hyper token balance did not increase after funding");
        }
        return true;
    }

    function mint_and_approve(EchidnaERC20 token, uint256 amount) private {
        token.mint(address(this), amount);
        token.approve(address(_hyper), type(uint256).max);
    }

    // ******************** Draw ********************
    function draw_should_succeed(uint256 assetAmount, uint256 quoteAmount, address recipient) public {
        (EchidnaERC20 _asset, EchidnaERC20 _quote) = get_hyper_tokens(assetAmount, quoteAmount);

        assetAmount = between(assetAmount, 1, type(uint64).max);
        quoteAmount = between(quoteAmount, 1, type(uint64).max);
        emit LogUint256("asset amount: ", assetAmount);
        emit LogUint256("quote amount:", quoteAmount);

        require(recipient != address(_hyper));
        require(recipient != address(0));

        draw_token(address(_asset), assetAmount, recipient);
        draw_token(address(_quote), quoteAmount, recipient);
    }

    function draw_token(address token, uint256 amount, address recipient) private {
        // make sure a user has funded already
        uint256 virtualBalancePreFund = getBalance(address(_hyper), address(this), address(token));
        require(virtualBalancePreFund > 0);
        amount = between(amount, 1, virtualBalancePreFund);

        uint256 recipientBalancePreFund = EchidnaERC20(token).balanceOf(address(recipient));
        uint256 reservePreFund = getReserve(address(_hyper), address(token));
        uint256 hyperBalancePreFund = EchidnaERC20(token).balanceOf(address(_hyper));

        _hyper.draw(token, amount, recipient);

        //-- Postconditions
        // caller balance should decrease
        // pre caller balance = a; post caller balance = a - 100
        uint256 virtualBalancePostFund = getBalance(address(_hyper), address(this), address(token));
        if (virtualBalancePostFund != virtualBalancePreFund - amount) {
            emit LogUint256("virtual balance post draw", virtualBalancePostFund);
            emit LogUint256("virtual balance pre draw", virtualBalancePreFund);
            emit AssertionFailed("BUG: virtual balance should decrease after drawing tokens");
        }
        // reserves should decrease
        uint256 reservePostFund = getReserve(address(_hyper), address(token));
        if (reservePostFund != reservePreFund - amount) {
            emit LogUint256("reserve post draw", reservePostFund);
            emit LogUint256("reserve pre draw", reservePreFund);
            emit AssertionFailed("BUG: reserve balance should decrease after drawing tokens");
        }
        // to address should increase
        // pre-token balance = a; post-token = a + 100
        uint256 recipientBalancePostFund = EchidnaERC20(token).balanceOf(address(recipient));
        if (recipientBalancePostFund != recipientBalancePreFund + amount) {
            emit LogUint256("recipient balance post draw", recipientBalancePostFund);
            emit LogUint256("recipient balance pre draw", recipientBalancePreFund);
            emit AssertionFailed("BUG: recipient balance should increase after drawing tokens");
        }
        // hyper token's balance should decrease
        uint256 tokenPostFund = EchidnaERC20(token).balanceOf(address(_hyper));
        if (tokenPostFund != hyperBalancePreFund - amount) {
            emit LogUint256("token post draw", tokenPostFund);
            emit LogUint256("token pre draw", hyperBalancePreFund);
            emit AssertionFailed("BUG: hyper token balance should increase after drawing tokens");
        }
    }

    function draw_to_zero_should_fail(uint256 assetAmount, uint256 quoteAmount) public {
        (EchidnaERC20 _asset,) = get_hyper_tokens(assetAmount, quoteAmount);

        // make sure a user has funded already
        uint256 virtualBalancePreFund = getBalance(address(_hyper), address(this), address(_asset));
        emit LogUint256("virtual balance pre fund", virtualBalancePreFund);
        require(virtualBalancePreFund >= 0);
        assetAmount = between(assetAmount, 1, virtualBalancePreFund);

        try _hyper.draw(address(_asset), assetAmount, address(0)) {
            emit AssertionFailed("BUG: draw should fail attempting to transfer to zero");
        } catch {}
    }

    function fund_then_draw(uint256 whichToken, uint256 amount) public {
        (EchidnaERC20 _asset, EchidnaERC20 _quote) = get_hyper_tokens(amount, whichToken);

        // this can be extended to use the token list in `hyperTokens`
        address token;
        if (whichToken % 2 == 0) token = address(_asset);
        else token = address(_quote);

        mint_and_approve(_asset, amount);
        mint_and_approve(_quote, amount);

        uint256 hyperBalancePreFund = EchidnaERC20(token).balanceOf(address(_hyper));
        require(hyperBalancePreFund == 0);

        uint256 virtualBalancePreFund = getBalance(address(_hyper), address(this), address(token));
        uint256 recipientBalancePreFund = EchidnaERC20(token).balanceOf(address(this));
        uint256 reservePreFund = getReserve(address(_hyper), address(token));

        // Call fund and draw
        _hyper.fund(token, amount);
        _hyper.draw(token, amount, address(this));

        //-- Postconditions
        // caller balance should be equal

        //TODO Refactor: use HelperHyperView.getState() here
        uint256 virtualBalancePostFund = getBalance(address(_hyper), address(this), address(token));
        if (virtualBalancePostFund != virtualBalancePreFund) {
            emit LogUint256("virtual balance post fund-draw", virtualBalancePostFund);
            emit LogUint256("virtual balance pre fund-draw", virtualBalancePreFund);
            emit AssertionFailed("BUG: virtual balance should be equal after fund-draw");
        }
        // reserves should be equal
        uint256 reservePostFund = getReserve(address(_hyper), address(token));
        if (reservePostFund != reservePreFund) {
            emit LogUint256("reserve post fund-draw", reservePostFund);
            emit LogUint256("reserve pre fund-draw", reservePreFund);
            emit AssertionFailed("BUG: reserve balance should be equal after fund-draw");
        }
        // recipient = sender balance should be equal
        uint256 recipientBalancePostFund = EchidnaERC20(token).balanceOf(address(this));
        if (recipientBalancePostFund != recipientBalancePreFund) {
            emit LogUint256("recipient balance post fund-draw", recipientBalancePostFund);
            emit LogUint256("recipient balance pre fund-draw", recipientBalancePreFund);
            emit AssertionFailed("BUG: recipient balance should be equal after fund-draw");
        }
        // hyper token's balance should be equal
        uint256 tokenPostFund = EchidnaERC20(token).balanceOf(address(_hyper));
        if (tokenPostFund != hyperBalancePreFund) {
            emit LogUint256("token post fund-draw", tokenPostFund);
            emit LogUint256("token pre fund-draw", hyperBalancePreFund);
            emit AssertionFailed("BUG: hyper token balance should be equal after fund-draw");
        }
    }

    // ******************** Deposits ********************

    function deposit_with_correct_postconditions_should_succeed() public payable {
        require(msg.value > 0);
        emit LogUint256("msg.value", msg.value);

        uint256 thisEthBalancePre = address(this).balance;
        uint256 reserveBalancePre = getReserve(address(_hyper), address(_weth));
        uint256 wethBalancePre = _weth.balanceOf(address(_hyper));

        try _hyper.deposit{value: msg.value}() {
            uint256 thisEthBalancePost = address(this).balance;
            uint256 reserveBalancePost = getReserve(address(_hyper), address(_weth));
            uint256 wethBalancePost = _weth.balanceOf(address(_hyper));
            // Eth balance of this contract should decrease by the deposited amount
            if (thisEthBalancePost != thisEthBalancePre - msg.value) {
                emit LogUint256("eth balance post transfer (sender)", thisEthBalancePost);
                emit LogUint256("eth balance pre transfer (sender)", thisEthBalancePre);
                emit AssertionFailed("sender's eth balance should not change.");
            }
            // Hyper reserve of WETH should increase by msg.value
            if (reserveBalancePost != reserveBalancePre + msg.value) {
                emit LogUint256("weth reserve post transfer (hyper)", reserveBalancePost);
                emit LogUint256("weth reserve pre transfer (hyper)", reserveBalancePre);
                emit AssertionFailed("hyper's weth reserve should increase by added amount.");
            }
            // Hyper balance of WETH should increase by msg.value
            if (wethBalancePost != wethBalancePre + msg.value) {
                emit LogUint256("weth balance post transfer (hyper)", wethBalancePost);
                emit LogUint256("weth balance pre transfer (hyper)", wethBalancePre);
                emit AssertionFailed("hypers's weth balance should increase by added amount.");
            }
        } catch (bytes memory err) {
            emit LogBytes("error", err);
            emit AssertionFailed("BUG: deposit should not have failed.");
        }
    }

=======
>>>>>>> 62418b69
    using SafeCastLib for uint256;

    // ******************** Claim ********************
    function claim_should_succeed_with_correct_preconditions(
        uint256 id,
        uint256 deltaAsset,
        uint256 deltaQuote
    ) public {
<<<<<<< HEAD
        (, uint64 poolId,,) = retrieve_random_pool_and_tokens(id);
=======
        (, uint64 poolId, , ) = retrieve_random_pool_and_tokens(id);
>>>>>>> 62418b69
        emit LogUint256("pool id:", uint256(poolId));

        HyperPosition memory preClaimPosition = getPosition(address(_hyper), address(this), poolId);
        require(preClaimPosition.lastTimestamp != 0);

        try _hyper.claim(poolId, deltaAsset, deltaQuote) {
            // if tokens were owned, decrement from position
            // if tokens were owed, getBalance of tokens increased for the caller
        } catch {
            emit AssertionFailed("BUG: claim function should have succeeded");
        }
    }

    function create_special_pool() public {
        require(!specialPoolCreated, "Special Pool already created");
        uint24 pairId = create_special_pair();
        create_special_pool(pairId, PoolParams(0, 0, 1, 0, 0, 0, 100));
    }


<<<<<<< HEAD
        address[] memory owners = new address[](1);

        // Save pre allocation state
        HyperState memory preState = getState(address(_hyper), poolId, address(this), owners);

        (uint256 allocateAsset, uint256 allocateQuote) = _hyper.allocate(poolId, deltaLiquidity);
        emit LogUint256("allocate asset return", allocateAsset);
        emit LogUint256("allocate quote return", allocateQuote);

        HyperState memory postState = getState(address(_hyper), poolId, address(this), owners);
        {
            // Reserves in both tokens should increase
            if (preState.reserveAsset + deltaAsset != postState.reserveAsset) {
                emit LogUint256("pre allocate reserve asset", preState.reserveAsset);
                emit LogUint256("post allocate reserve asset", postState.reserveAsset);
                emit AssertionFailed("BUG: Reserve asset did not increase by deltaAsset");
            }
            if (preState.reserveQuote + deltaQuote != postState.reserveQuote) {
                emit LogUint256("pre allocate reserve quote", preState.reserveQuote);
                emit LogUint256("post allocate reserve quote", postState.reserveQuote);
                emit AssertionFailed("BUG: Reserve quote did not increase by deltaQuote");
            }
            // Total pool liquidity should increase by deltaLiquidity
            if (preState.totalPoolLiquidity + deltaLiquidity != postState.totalPoolLiquidity) {
                emit LogUint256("pre allocate total pool liqudity", preState.totalPoolLiquidity);
                emit LogUint256("post allocate total pool liquidity", postState.totalPoolLiquidity);
                emit AssertionFailed("BUG: Total liquidity did not increase by deltaLiquidity");
            }
            // Physical asset balance of both tokens should increase
            assert(preState.physicalBalanceAsset + deltaAsset == postState.physicalBalanceAsset);
            assert(preState.physicalBalanceQuote + deltaQuote == postState.physicalBalanceQuote);
            assert(preState.callerPositionLiquidity + deltaLiquidity == postState.callerPositionLiquidity);
        }
        {
            if (preState.feeGrowthAssetPool != postState.feeGrowthAssetPool) {
                assert(postState.feeGrowthAssetPosition != 0);
            }
            if (preState.feeGrowthQuotePool != postState.feeGrowthQuotePool) {
                assert(postState.feeGrowthQuotePosition != 0);
            }
        }
    }

    function allocate_with_non_existent_pool_should_fail(uint256 id, uint256 deltaLiquidity) public {
        (, uint64 poolId, EchidnaERC20 _asset, EchidnaERC20 _quote) = retrieve_random_pool_and_tokens(id);

        // address[] memory owners = new address[](1);
        require(!is_created_pool(poolId)); // require pool does not exist
        emit LogUint256("pool id:", uint256(poolId));

        deltaLiquidity = between(deltaLiquidity, 1, type(uint256).max);
        if (deltaLiquidity == type(uint256).max) {
            deltaLiquidity = 1;
        } else {
            deltaLiquidity = uint128(deltaLiquidity);
        }

        int128 deltaLiquidityInt = convertToInt128(uint128(deltaLiquidity));
        (uint256 deltaAsset, uint256 deltaQuote) = _hyper.getLiquidityDeltas(poolId, deltaLiquidityInt);

        emit LogUint256("delta asset:", deltaAsset);
        emit LogUint256("delta quote:", deltaQuote);
        emit LogUint256("deltaLiquidity", deltaLiquidity);

        // Caller must have a balance and have approved hyper
        mint_and_approve(_asset, deltaAsset);
        mint_and_approve(_quote, deltaQuote);

        // Save pre allocation state
        // HyperState memory preState = getState(address(_hyper), poolId, address(this), owners);

        try _hyper.allocate(poolId, deltaLiquidity) {
            emit AssertionFailed("BUG: allocate with non existent pool should fail");
        } catch {}
    }

    function allocate_with_zero_delta_liquidity_should_fail(uint256 id) public {
        // address[] memory owners = new address[](1);
        (
            HyperPool memory pool,
            uint64 poolId,
            EchidnaERC20 _asset,
            EchidnaERC20 _quote
        ) = retrieve_random_pool_and_tokens(id);
        emit LogUint256("pool id:", uint256(poolId));

        require(_hyper.getLatestPrice(poolId) != 0);
        require(pool.lastTimestamp != 0);

        uint128 deltaLiquidity = 0;

        int128 deltaLiquidityInt = convertToInt128(uint128(deltaLiquidity));
        (uint256 deltaAsset, uint256 deltaQuote) = _hyper.getLiquidityDeltas(poolId, deltaLiquidityInt);

        emit LogUint256("delta asset:", deltaAsset);
        emit LogUint256("delta quote:", deltaQuote);
        emit LogUint256("deltaLiquidity", deltaLiquidity);

        // Caller must have a balance and have approved hyper
        mint_and_approve(_asset, deltaAsset);
        mint_and_approve(_quote, deltaQuote);

        try _hyper.allocate(poolId, deltaLiquidity) {
            emit AssertionFailed("BUG: allocate with deltaLiquidity=0 should fail");
        } catch {}
    }
=======
>>>>>>> 62418b69

    // A user should not be able to allocate more than they own

    // ******************** Unallocate ********************
    function unallocate_with_correct_preconditions_should_work(uint256 id, uint256 amount) public {
        address[] memory owners = new address[](1);
        (
            HyperPool memory pool,
            uint64 poolId,
            EchidnaERC20 _asset,
            EchidnaERC20 _quote
        ) = retrieve_random_pool_and_tokens(id);

        // Save pre unallocation state
        HyperState memory preState = getState(address(_hyper), poolId, address(this), owners);
        uint256 preUnallocateAssetBalance = _asset.balanceOf(address(this));
        uint256 preUnallocateQuoteBalance = _quote.balanceOf(address(this));
        require(preState.callerPositionLiquidity > 0);
        require(pool.lastTimestamp - block.timestamp < JUST_IN_TIME_LIQUIDITY_POLICY);

        (uint256 deltaAsset, uint256 deltaQuote) = _hyper.getAmounts(poolId);

        _hyper.unallocate(poolId, amount);

        // Save post unallocation state
        HyperState memory postState = getState(address(_hyper), poolId, address(this), owners);
        {
            uint256 postUnallocateAssetBalance = _asset.balanceOf(address(this));
            uint256 postUnallocateQuoteBalance = _quote.balanceOf(address(this));
            assert(preUnallocateAssetBalance + deltaAsset == postUnallocateAssetBalance);
            assert(preUnallocateQuoteBalance + deltaQuote == postUnallocateQuoteBalance);
        }

        assert(preState.totalPoolLiquidity - amount == postState.totalPoolLiquidity);
        assert(preState.callerPositionLiquidity - amount == postState.callerPositionLiquidity);
        assert(preState.reserveAsset == postState.reserveAsset);
        assert(preState.reserveQuote == postState.reserveQuote);
        assert(preState.physicalBalanceAsset == postState.physicalBalanceAsset);
        assert(preState.physicalBalanceQuote == postState.physicalBalanceQuote);
    }

<<<<<<< HEAD
    // A user without a position should not be able to unallocate funds
    function unallocate_without_position_should_fail(uint256 id, uint256 amount) public {
        // address[] memory owners = new address[](1);
        (HyperPool memory pool, uint64 poolId,,) = retrieve_random_pool_and_tokens(id);

        // Save pre unallocation state
        // HyperState memory preState = getState(address(_hyper), poolId, address(this), owners);
        // uint256 preUnallocateAssetBalance = _asset.balanceOf(address(this));
        // uint256 preUnallocateQuoteBalance = _quote.balanceOf(address(this));
        require(pool.lastTimestamp - block.timestamp < JUST_IN_TIME_LIQUIDITY_POLICY);

        try _hyper.unallocate(poolId, amount) {
            emit AssertionFailed("BUG: User was able to unallocate without prior allocation");
        } catch {}
    }

    // A user attempting to unallocate a nonexistent pool should fail
    // A user attempting to unallocate an expired pool should be successful
    // Caller position last timestamp <= block.timestamp, with JIT policy
    // A user should not be able to unallocate more than they own
    // A user calling allocate then unallocate should succeed
    function allocate_then_unallocate_should_succeed(uint256 id, uint256 amount) public {
        // address[] memory owners = new address[](1);
        (
            HyperPool memory pool,
            uint64 poolId,
            EchidnaERC20 _asset,
            EchidnaERC20 _quote
        ) = retrieve_random_pool_and_tokens(id);
        emit LogUint256("pool id:", uint256(poolId));

        require(_hyper.getLatestPrice(poolId) != 0);
        require(pool.lastTimestamp != 0);

        // ensures deltaLiquidity is never zero
        amount = between(amount, 1, type(uint256).max);
        if (amount == type(uint256).max) {
            amount = 1;
        } else {
            amount = uint128(amount);
        }

        int128 amountInt = convertToInt128(uint128(amount));
        (uint256 deltaAsset, uint256 deltaQuote) = _hyper.getLiquidityDeltas(poolId, amountInt);

        emit LogUint256("delta asset:", deltaAsset);
        emit LogUint256("delta quote:", deltaQuote);
        emit LogUint256("amount", amount);

        execute_allocate_call(poolId, _asset, _quote, deltaAsset, deltaQuote, amount);
        _hyper.unallocate(poolId, amount);
    }

=======
>>>>>>> 62418b69
    // Swaps
    function swap_should_succeed(uint256 id, bool sellAsset, uint256 amount, uint256 limit) public {
        // address[] memory owners = new address[](1);
        // Will always return a pool that exists
        (
            HyperPool memory pool,
            uint64 poolId,
            EchidnaERC20 _asset,
            EchidnaERC20 _quote
        ) = retrieve_random_pool_and_tokens(id);
        HyperCurve memory curve = pool.params;
        amount = between(amount, 1, type(uint256).max);
        limit = between(limit, 1, type(uint256).max);


        mint_and_approve(_asset, amount);
        mint_and_approve(_quote, amount);

        emit LogUint256("amount: ", amount);
        emit LogUint256("limit:", limit);

        // HyperState memory preState = getState(address(_hyper), poolId, address(this), owners);

        if (curve.maturity() <= block.timestamp){
            emit LogUint256("Maturity timestamp",curve.maturity());
            emit LogUint256("block.timestamp", block.timestamp);
            swap_should_fail(curve, poolId, true, amount, amount, "BUG: Swap on an expired pool should have failed.");
        } else {
            try _hyper.swap(poolId, sellAsset, amount, limit) {
                // HyperState memory postState = getState(address(_hyper), poolId, address(this), owners);
            } catch {}
        }

    }

<<<<<<< HEAD
        swap_should_fail(pool.params, id, true, id, id, "BUG: Swap on a nonexistent pool should fail.");
    }
    function swap_on_zero_amount_should_fail(uint256 id) public {
=======
    function swap_on_zero_amount_should_fail(uint id) public {
>>>>>>> 62418b69
        // Will always return a pool that exists
        (HyperPool memory pool, uint64 poolId,,) = retrieve_random_pool_and_tokens(id);
        uint256 amount = 0;

        swap_should_fail(pool.params, poolId, true, amount, id, "BUG: Swap with zero amount should fail.");
    }
    function swap_should_fail(HyperCurve memory curve, uint64 poolId, bool sellAsset, uint256 amount, uint256 limit, string memory message) private {
        curve;
        limit;

        try _hyper.swap(poolId, sellAsset, amount, amount) {
            emit AssertionFailed(message);
        }
        catch {}
    }


    function swap_assets_in_always_decreases_price(uint256 id, bool sellAsset, uint256 amount, uint256 limit) public {
        require(sellAsset);

        // address[] memory owners = new address[](1);
        // Will always return a pool that exists
        (
            HyperPool memory pool,
            uint64 poolId,
            EchidnaERC20 _asset,
            EchidnaERC20 _quote
        ) = retrieve_random_pool_and_tokens(id);
        HyperCurve memory curve = pool.params;
        require(curve.maturity() > block.timestamp);

        amount = between(amount, 1, type(uint256).max);
        limit = between(limit, 1, type(uint256).max);


        mint_and_approve(_asset, amount);
        mint_and_approve(_quote, amount);

        emit LogUint256("amount: ", amount);
        emit LogUint256("limit:", limit);

        uint256 prevReserveSell = getReserve(address(_hyper), address(_asset));
        uint256 prevReserveBuy = getReserve(address(_hyper), address(_quote));

        uint256 prePoolLastPrice = _hyper.getLatestPrice(poolId);
        HyperPool memory prePool = getPool(address(_hyper), poolId);
        _hyper.swap(poolId, sellAsset, amount, limit);
        HyperPool memory postPool = getPool(address(_hyper), poolId);

        uint256 postReserveSell = getReserve(address(_hyper), address(_asset));
        uint256 postReserveBuy = getReserve(address(_hyper), address(_quote));

        uint256 postPoolLastPrice = _hyper.getLatestPrice(poolId);

        if(postPoolLastPrice == 0) {
            emit LogUint256("lastPrice", postPoolLastPrice);
            emit AssertionFailed("BUG: postPoolLastPrice is zero on a swap.");
        }
        if(postPoolLastPrice > prePoolLastPrice) {
            emit LogUint256("price before swap", prePoolLastPrice);
            emit LogUint256("price after swap", postPoolLastPrice);
            emit AssertionFailed("BUG: pool.lastPrice increased after swapping assets in, it should have decreased.");
        }

        // feeGrowthSell = asset
        check_external_swap_invariants(
            prePoolLastPrice,
            postPoolLastPrice,
            prePool.liquidity,
            postPool.liquidity,
            prevReserveSell,
            postReserveSell,
            prevReserveBuy,
            postReserveBuy,
            prePool.feeGrowthGlobalAsset,
            postPool.feeGrowthGlobalAsset,
            prePool.feeGrowthGlobalQuote,
            postPool.feeGrowthGlobalQuote
        );
    }

    struct _T_ {
        uint256 prevReserveSell;
        uint256 prevReserveBuy;
        uint256 prePoolLastPrice;
        uint256 postPoolLastPrice;
        uint256 postReserveSell;
        uint256 postReserveBuy;
    }

    function swap_quote_in_always_increases_price(uint256 id, bool sellAsset, uint256 amount, uint256 limit) public {
        require(!sellAsset);

        // address[] memory owners = new address[](1);
        // Will always return a pool that exists
        (
            HyperPool memory pool,
            uint64 poolId,
            EchidnaERC20 _asset,
            EchidnaERC20 _quote
        ) = retrieve_random_pool_and_tokens(id);
        HyperCurve memory curve = pool.params;
        require(curve.maturity() > block.timestamp);

        amount = between(amount, 1, type(uint256).max);
        limit = between(limit, 1, type(uint256).max);

        mint_and_approve(_asset, amount);
        mint_and_approve(_quote, amount);

        emit LogUint256("amount: ", amount);
        emit LogUint256("limit:", limit);

        _T_ memory t = _T_({
            prevReserveSell: getReserve(address(_hyper), address(_quote)),
            prevReserveBuy: getReserve(address(_hyper), address(_asset)),
            prePoolLastPrice: _hyper.getLatestPrice(poolId),
            postPoolLastPrice: 0,
            postReserveSell: 0,
            postReserveBuy: 0
        });

        {
            HyperPool memory prePool = getPool(address(_hyper), poolId);
            _hyper.swap(poolId, sellAsset, amount, limit);
            HyperPool memory postPool = getPool(address(_hyper), poolId);
            t.postPoolLastPrice = _hyper.getLatestPrice(poolId);

            if(t.postPoolLastPrice < t.prePoolLastPrice) {
                emit LogUint256("price before swap", t.prePoolLastPrice);
                emit LogUint256("price after swap", t.postPoolLastPrice);
                emit AssertionFailed("BUG: pool.lastPrice decreased after swapping quote in, it should have increased.");
            }

            t.postReserveSell = getReserve(address(_hyper), address(_quote));
            t.postReserveBuy = getReserve(address(_hyper), address(_asset));

            // feeGrowthSell = quote
            check_external_swap_invariants(
                t.prePoolLastPrice,
                t.postPoolLastPrice,
                prePool.liquidity,
                postPool.liquidity,
                t.prevReserveSell,
                t.postReserveSell,
                t.prevReserveBuy,
                t.postReserveBuy,
                prePool.feeGrowthGlobalQuote,
                postPool.feeGrowthGlobalQuote,
                prePool.feeGrowthGlobalAsset,
                postPool.feeGrowthGlobalAsset
            );
        }
    }

    function swap_asset_in_increases_reserve(uint256 id, bool sellAsset, uint256 amount, uint256 limit) public {
        require(sellAsset);

        // address[] memory owners = new address[](1);
        // Will always return a pool that exists
        (
            HyperPool memory pool,
            uint64 poolId,
            EchidnaERC20 _asset,
            EchidnaERC20 _quote
        ) = retrieve_random_pool_and_tokens(id);
        HyperCurve memory curve = pool.params;
        require(curve.maturity() > block.timestamp);

        amount = between(amount, 1, type(uint256).max);
        limit = between(limit, 1, type(uint256).max);


        mint_and_approve(_asset, amount);
        mint_and_approve(_quote, amount);

        emit LogUint256("amount: ", amount);
        emit LogUint256("limit:", limit);

        _T_ memory t = _T_({
            prevReserveSell: getReserve(address(_hyper), address(_quote)),
            prevReserveBuy: getReserve(address(_hyper), address(_asset)),
            prePoolLastPrice: _hyper.getLatestPrice(poolId),
            postPoolLastPrice: 0,
            postReserveSell: 0,
            postReserveBuy: 0
        });

        HyperPool memory prePool = getPool(address(_hyper), poolId);
        _hyper.swap(poolId, sellAsset, amount, limit);
        HyperPool memory postPool = getPool(address(_hyper), poolId);
        t.postPoolLastPrice = _hyper.getLatestPrice(poolId);

        t.postReserveSell = getReserve(address(_hyper), address(_asset));
        t.postReserveBuy = getReserve(address(_hyper), address(_quote));

        if(t.postReserveSell < t.prevReserveSell) {
            emit LogUint256("asset reserve before swap", t.prevReserveSell);
            emit LogUint256("asset reserve after swap", t.postReserveSell);
            emit AssertionFailed("BUG: reserve decreased after swapping asset in, it should have increased.");
        }

        // feeGrowthSell = asset
        check_external_swap_invariants(
            t.prePoolLastPrice,
            t.postPoolLastPrice,
            prePool.liquidity,
            postPool.liquidity,
            t.prevReserveSell,
            t.postReserveSell,
            t.prevReserveBuy,
            t.postReserveBuy,
            prePool.feeGrowthGlobalAsset,
            postPool.feeGrowthGlobalAsset,
            prePool.feeGrowthGlobalQuote,
            postPool.feeGrowthGlobalQuote
        );
    }

    function swap_quote_in_increases_reserve(uint256 id, bool sellAsset, uint256 amount, uint256 limit) public {
        require(!sellAsset);

        // address[] memory owners = new address[](1);
        // Will always return a pool that exists
        (
            HyperPool memory pool,
            uint64 poolId,
            EchidnaERC20 _asset,
            EchidnaERC20 _quote
        ) = retrieve_random_pool_and_tokens(id);
        HyperCurve memory curve = pool.params;
        require(curve.maturity() > block.timestamp);

        amount = between(amount, 1, type(uint256).max);
        limit = between(limit, 1, type(uint256).max);


        mint_and_approve(_asset, amount);
        mint_and_approve(_quote, amount);

        emit LogUint256("amount: ", amount);
        emit LogUint256("limit:", limit);

        _T_ memory t = _T_({
            prevReserveSell: getReserve(address(_hyper), address(_quote)),
            prevReserveBuy: getReserve(address(_hyper), address(_asset)),
            prePoolLastPrice: _hyper.getLatestPrice(poolId),
            postPoolLastPrice: 0,
            postReserveSell: 0,
            postReserveBuy: 0
        });

        HyperPool memory prePool = getPool(address(_hyper), poolId);
        _hyper.swap(poolId, sellAsset, amount, limit);
        HyperPool memory postPool = getPool(address(_hyper), poolId);
        t.postPoolLastPrice = _hyper.getLatestPrice(poolId);

        t.postReserveSell = getReserve(address(_hyper), address(_quote));
        t.postReserveBuy = getReserve(address(_hyper), address(_asset));

        if(t.prevReserveSell < t.prevReserveSell) {
            emit LogUint256("quote reserve before swap", t.prevReserveSell);
            emit LogUint256("quote reserve after swap", t.prevReserveSell);
            emit AssertionFailed("BUG: reserve decreased after swapping quote in, it should have increased.");
        }

        // feeGrowthSell = quote
        check_external_swap_invariants(
            t.prePoolLastPrice,
            t.postPoolLastPrice,
            prePool.liquidity,
            postPool.liquidity,
            t.prevReserveSell,
            t.postReserveSell,
            t.prevReserveBuy,
            t.postReserveBuy,
            prePool.feeGrowthGlobalQuote,
            postPool.feeGrowthGlobalQuote,
            prePool.feeGrowthGlobalAsset,
            postPool.feeGrowthGlobalAsset
        );
    }
<<<<<<< HEAD

    function check_external_swap_invariants(
        uint256 prevPrice,
        uint256 postPrice,
        uint256 prevLiquidity,
        uint256 postLiquidity,
        uint256 prevReserveSell,
        uint256 postReserveSell,
        uint256 prevReserveBuy,
        uint256 postReserveBuy,
        uint256 prevFeeGrowthSell,
        uint256 postFeeGrowthSell,
        uint256 prevFeeGrowthBuy,
        uint256 postFeeGrowthBuy
    ) internal pure {
        prevFeeGrowthBuy;

        // price always changes in a swap
        assert(postPrice != prevPrice);

        // liquidity only changes in allocate and unallocate
        assert(prevLiquidity == postLiquidity);

        // fee growth checkpoints are always changing
        assert(postFeeGrowthSell >= prevFeeGrowthSell);
        assert(postFeeGrowthBuy >= postFeeGrowthBuy);

        // actual token balances increase or decrease for non-internal balance swaps.
        assert(postReserveSell > prevReserveSell);
        assert(postReserveBuy < prevReserveBuy);
    }
=======
>>>>>>> 62418b69
}<|MERGE_RESOLUTION|>--- conflicted
+++ resolved
@@ -3,18 +3,8 @@
 import "../../test/helpers/HelperHyperProfiles.sol" as DefaultValues;
 import "./GlobalInvariants.sol";
 
-<<<<<<< HEAD
-contract EchidnaE2E is HelperHyperView, Helper, EchidnaStateHandling {
-    WETH _weth;
-    Hyper _hyper;
-
-    constructor() {
-        _weth = new WETH();
-        _hyper = new Hyper(address(_weth));
-=======
 contract EchidnaE2E is GlobalInvariants {
     constructor() GlobalInvariants() {
->>>>>>> 62418b69
         EchidnaERC20 _asset = create_token("Asset Token", "ADEC6", 6);
         EchidnaERC20 _quote = create_token("Quote Token", "QDEC18", 18);
         add_created_hyper_token(_asset);
@@ -42,155 +32,6 @@
         assert(warmTokens.length == 0);
     }
 
-<<<<<<< HEAD
-    // ******************** System wide Invariants ********************
-    // The token balance of Hyper should be greater or equal to the reserve for all tokens
-    // Note: assumption that pairs are created through create_pair invariant test
-    // which will add the token to the hyperTokens list
-    // this function is built so that extending the creation of new pairs should not require code changes here
-    function global_token_balance_greater_or_equal_reserves() public view {
-        uint256 reserveBalance = 0;
-        uint256 tokenBalance = 0;
-        for (uint8 i = 0; i < EchidnaStateHandling.hyperTokens.length; i++) {
-            EchidnaERC20 token = EchidnaStateHandling.get_token_at_index(i);
-
-            // retrieve reserves of the token and add to tracked reserve balance
-            reserveBalance = getReserve(address(_hyper), address(token));
-
-            // get token balance and add to tracked token balance
-            tokenBalance = token.balanceOf(address(_hyper));
-
-            assert(tokenBalance >= reserveBalance);
-        }
-    }
-
-    // ---------- HyperPair Properties -------
-    function pair_asset_never_equal_to_quote(uint256 id) public view {
-        uint24 pairId = retrieve_created_pair(id);
-
-        HyperPair memory pair = getPair(address(_hyper), pairId);
-        assert(pair.tokenAsset != pair.tokenQuote);
-    }
-
-    function pair_decimals_never_exceed_bounds(uint256 id) public view {
-        uint24 pairId = retrieve_created_pair(id);
-
-        HyperPair memory pair = getPair(address(_hyper), pairId);
-        assert(pair.decimalsAsset == EchidnaERC20(pair.tokenAsset).decimals());
-        assert(pair.decimalsAsset >= 6);
-        assert(pair.decimalsAsset <= 18);
-
-        assert(pair.decimalsQuote == EchidnaERC20(pair.tokenQuote).decimals());
-        assert(pair.decimalsQuote >= 6);
-        assert(pair.decimalsQuote <= 18);
-    }
-
-    // ---------- Pool Properties -------
-    function pool_fee_growth_greater_than_position_fee_growth() public view {
-        for (uint8 i = 0; i < poolIds.length; i++) {
-            // uint64 poolId = poolIds[i];
-            // HyperPool memory pool = getPool(address(_hyper), poolId);
-        }
-    }
-
-    function pool_non_zero_priority_fee_if_controlled(uint64 id) public {
-        (HyperPool memory pool, , , ) = retrieve_random_pool_and_tokens(id);
-        // if the pool has a controller, the priority fee should never be zero
-        emit LogBool("is mutable", pool.isMutable());
-        if (pool.controller != address(0)) {
-            if (pool.params.priorityFee == 0) {
-                emit LogUint256("priority feel value", pool.params.priorityFee);
-                emit AssertionFailed("BUG: Mutable pool has a non zero priority fee.");
-            }
-        }
-    }
-
-    function pool_last_price_not_greater_than_strike() public {
-        for (uint8 i = 0; i < poolIds.length; i++) {
-            uint64 poolId = poolIds[i];
-            HyperPool memory pool = getPool(address(_hyper), poolId);
-            HyperCurve memory curve = pool.params;
-
-            uint256 poolLastPrice = _hyper.getLatestPrice(poolId);
-
-            emit LogUint256("pool's last price", poolLastPrice);
-            emit LogUint256("strike price", curve.maxPrice);
-
-            assert(poolLastPrice <= curve.maxPrice);
-        }
-    }
-
-    // Strike price for a pool should never be zero.
-    // If it is, it suggests the mispricing and/or incorrect rounding of assets.
-    function pool_strike_price_non_zero() public {
-        for (uint8 i = 0; i < poolIds.length; i++) {
-            uint64 poolId = poolIds[i];
-            HyperPool memory pool = getPool(address(_hyper), poolId);
-            HyperCurve memory curve = pool.params;
-
-            emit LogUint256("pool's last price", _hyper.getLatestPrice(poolId));
-            emit LogUint256("strike price", curve.maxPrice);
-
-            if (curve.maxPrice == 0) {
-                emit AssertionFailed("BUG: Strike price should never be 0.");
-            }
-        }
-    }
-
-    function pool_maturity_never_less_last_timestamp() public {
-        for (uint8 i = 0; i < poolIds.length; i++) {
-            uint64 poolId = poolIds[i];
-            HyperPool memory pool = getPool(address(_hyper), poolId);
-            HyperCurve memory curve = pool.params;
-
-            emit LogUint256("hyper pool last timestamp: ", pool.lastTimestamp);
-            emit LogUint256("maturity", curve.maturity());
-
-            if (curve.maturity() < pool.lastTimestamp) {
-                emit AssertionFailed("BUG: curve maturity is less than last timestamp");
-            }
-        }
-    }
-
-    function pool_non_zero_last_price_never_zero_liquidity() public {
-        for (uint8 i = 0; i < poolIds.length; i++) {
-            uint64 poolId = poolIds[i];
-
-            HyperPool memory pool = getPool(address(_hyper), poolId);
-            emit LogUint256("last timestamp", uint256(pool.lastTimestamp));
-
-            if (_hyper.getLatestPrice(poolId) != 0) {
-                emit LogUint256("pool's last price", _hyper.getLatestPrice(poolId));
-                if (pool.liquidity == 0) {
-                    emit AssertionFailed("BUG: non zero last price should have a non zero liquidity");
-                }
-            }
-            //TODO: if _hyper.getLatestPrice(poolId) == 0; pool.liquidity == 0?
-        }
-    }
-
-    // TODO: remove if it's a false invariant
-    // TODO: Add to iterate over all created-pools
-
-    function pool_liquidity_delta_never_returns_zeroes(uint256 id, int128 deltaLiquidity) public {
-        require(deltaLiquidity != 0);
-        (, uint64 poolId,,) = retrieve_random_pool_and_tokens(id);
-
-        emit LogInt128("deltaLiquidity", deltaLiquidity);
-
-        (uint128 deltaAsset, uint128 deltaQuote) = _hyper.getLiquidityDeltas(poolId, deltaLiquidity);
-        emit LogUint256("deltaAsset", deltaAsset);
-        if (deltaAsset == 0) {
-            emit AssertionFailed("BUG: getLiquidityDeltas returned 0 for deltaAsset");
-        }
-        emit LogUint256("deltaQuote", deltaQuote);
-        if (deltaQuote == 0) {
-            emit AssertionFailed("BUG: getLiquidityDeltas returned 0 for deltaQuote");
-        }
-    }
-
-=======
->>>>>>> 62418b69
     // TODO: Find a better name here with `pool_` at the beginning
 
     function check_hyper_curve_assumptions() public view {
@@ -236,370 +77,6 @@
         }
     }
 
-<<<<<<< HEAD
-    function pool_get_amounts_wad_returns_safe_bounds() public {
-        // The `getAmountsWad` method always returns less than `1e18` for `amountAssetWad` and `pool.params.strike()` for `amountQuoteWad`.
-
-        for (uint8 i = 0; i < poolIds.length; i++) {
-            uint64 poolId = poolIds[i];
-            HyperPool memory pool = getPool(address(_hyper), poolId);
-            HyperCurve memory curve = pool.params;
-
-            (uint256 amountAssetWad, uint256 amountQuoteWad) = pool.getAmountsWad();
-
-            if (amountAssetWad > 1e18) {
-                emit LogUint256("amountAssetWad", amountAssetWad);
-                emit AssertionFailed("BUG amountAssetWad is greater than 1e18");
-            }
-            // Inclusive of strike price?
-            if (amountQuoteWad > curve.maxPrice) {
-                emit LogUint256("amountQuoteWad", amountQuoteWad);
-                emit AssertionFailed("BUG amountQuoteWad is greater than strike");
-            }
-        }
-    }
-
-    function pool_get_amounts_returns_less_than_get_amounts_wad() public {
-        // The `getAmounts` method always returns values less than or equal to `getAmountsWad`.
-
-        for (uint8 i = 0; i < poolIds.length; i++) {
-            uint64 poolId = poolIds[i];
-            HyperPool memory pool = getPool(address(_hyper), poolId);
-            // HyperCurve memory curve = pool.params;
-
-            (uint256 amountAssetDec, uint256 amountQuoteDec) = pool.getPoolAmounts();
-
-            (uint256 amountAssetWad, uint256 amountQuoteWad) = pool.getAmountsWad();
-
-            // Assumes inclusivity of bounds (i.e: equivalence is okay)
-            if (amountAssetDec > amountAssetWad) {
-                emit LogUint256("amountAssetDec", amountAssetDec);
-                emit LogUint256("amountAssetWad", amountAssetWad);
-                emit AssertionFailed("BUG (asset): getAmounts returned more than getAmountsWad");
-            }
-            // Assumes inclusivity of bounds (i.e: equivalence is okay)
-            if (amountQuoteDec > amountQuoteWad) {
-                emit LogUint256("amountQuoteDec", amountQuoteDec);
-                emit LogUint256("amountQuoteWad", amountQuoteWad);
-                emit AssertionFailed("BUG (quote): getAmounts returned more than getAmountsWad");
-            }
-        }
-    }
-
-    // ******************** Create Pairs ********************
-    /**
-     * Future Invariant: This assumes that there is a single pair of _asset and _quote token
-     *      - In the future, can be extended to deploy tokens from here and save the address in a list
-     * 			which allows echidna to test against different pairs.
-     * 			- Assumption: 1 pair for now.
-     */
-    function create_token(
-        string memory tokenName,
-        string memory shortform,
-        uint8 decimals
-    ) public returns (EchidnaERC20 token) {
-        token = new EchidnaERC20(tokenName, shortform, decimals, address(_hyper));
-        assert(token.decimals() == decimals);
-        if (decimals >= 6 && decimals <= 18) {
-            add_created_hyper_token(token);
-        }
-        return token;
-    }
-
-    /* Future Invariant: This could be extended to create arbitrary pairs.
-    For now for complexity, I am leaving as is.
-    Test overlapping token pairs
-    */
-    function create_pair_with_safe_preconditions(uint256 id1, uint256 id2) public {
-        // retrieve an existing rpair of tokens that wee created with 6-18 decimals
-        (EchidnaERC20 asset, EchidnaERC20 quote) = get_hyper_tokens(id1, id2);
-        emit LogUint256("decimals asset", asset.decimals());
-        emit LogUint256("decimals quote", quote.decimals());
-        emit LogUint256("pair ID", uint256(_hyper.getPairId(address(asset), address(quote))));
-
-        require(asset.decimals() >= 6 && asset.decimals() <= 18);
-        require(quote.decimals() >= 6 && quote.decimals() <= 18);
-        require(asset != quote);
-        // require that this pair ID does not exist yet
-        if (_hyper.getPairId(address(asset), address(quote)) != 0) {
-            return;
-        }
-        // without this, Echidna may decide to call the EchidnaERC20.setDecimals
-        uint256 preCreationNonce = _hyper.getPairNonce();
-
-        // encode createPair arguments and call hyper contract
-        bytes memory createPairData = ProcessingLib.encodeCreatePair(address(asset), address(quote));
-        (bool success, bytes memory err) = address(_hyper).call(createPairData);
-        if (!success) {
-            emit LogBytes("error", err);
-            emit AssertionFailed("FAILED");
-        }
-
-        pair_id_saved_properly(address(asset), address(quote));
-
-        uint256 pairNonce = _hyper.getPairNonce();
-        assert(pairNonce == preCreationNonce + 1);
-    }
-
-    /**
-     * Future Invariant: This can likely be extended to ensure that pairID's must always match backwards to the tokens saved
-     */
-    function pair_id_saved_properly(address asset, address quote) private {
-        // retrieve recently created pair ID
-        uint24 pairId = _hyper.getPairId(address(asset), address(quote));
-        if (pairId == 0) {
-            emit LogUint256("PairId Exists", uint256(pairId));
-            assert(false);
-        }
-
-        // retrieve pair information and ensure pair was saved
-        HyperPair memory pair = getPair(address(_hyper), pairId);
-        assert(pair.tokenAsset == address(asset));
-        assert(pair.decimalsAsset == EchidnaERC20(asset).decimals());
-        assert(pair.tokenQuote == address(quote));
-        assert(pair.decimalsQuote == EchidnaERC20(quote).decimals());
-
-        // save internal Echidna state to test against
-        save_pair_id(pairId);
-    }
-
-    function create_same_pair_should_fail() public {
-        EchidnaERC20 quote = create_token("Create same pair asset fail", "CSPF", 18);
-        bytes memory createPairData = ProcessingLib.encodeCreatePair(address(quote), address(quote));
-        (bool success, ) = address(_hyper).call(createPairData);
-        assert(!success);
-    }
-
-    function create_pair_with_less_than_min_decimals_should_fail(uint256 decimals) public {
-        decimals = uint8(between(decimals, 0, 5));
-        EchidnaERC20 testToken = create_token("create less min decimals asset fail", "CLMDF", uint8(decimals));
-        EchidnaERC20 quote = create_token("create less min decimals quote", "CLMDQ", 18);
-        bytes memory createPairData = ProcessingLib.encodeCreatePair(address(testToken), address(quote));
-        (bool success, ) = address(_hyper).call(createPairData);
-        assert(!success);
-    }
-
-    function create_pair_with_more_than_max_decimals_should_fail(uint256 decimals) public {
-        decimals = uint8(between(decimals, 19, type(uint8).max));
-        EchidnaERC20 testToken = create_token("Create more than max decimals fail", "CMTMF", uint8(decimals));
-        EchidnaERC20 quote = create_token("Create more than max decimals fail quote", "CMTMF2", 18);
-        bytes memory createPairData = ProcessingLib.encodeCreatePair(address(testToken), address(quote));
-        (bool success, ) = address(_hyper).call(createPairData);
-        assert(!success);
-    }
-
-    // ******************** Create Pool ********************
-    // Create a non controlled pool (controller address is 0) with default pair
-    // Note: This function can be extended to choose from any created pair and create a pool on top of it
-    function create_non_controlled_pool(
-        uint256 id,
-        uint16 fee,
-        uint128 maxPrice,
-        uint16 volatility,
-        uint16 duration,
-        uint128 price
-    ) public {
-        uint24 pairId = retrieve_created_pair(uint256(id));
-        {
-            (, fee, maxPrice, volatility, duration, , price) = clam_safe_create_bounds(
-                0,
-                fee,
-                maxPrice,
-                volatility,
-                duration,
-                0,
-                price
-            );
-        }
-        bytes memory createPoolData = ProcessingLib.encodeCreatePool(
-            pairId,
-            address(0), // no controller
-            0, // no priority fee
-            fee,
-            volatility,
-            duration,
-            0, // no jit
-            maxPrice,
-            price
-        );
-        {
-            (HyperPool memory pool,) = execute_create_pool(pairId, createPoolData, false);
-            assert(!pool.isMutable());
-            HyperCurve memory curve = pool.params;
-            assert(pool.lastTimestamp == block.timestamp);
-            // assert(_hyper.getLatestPrice(poolId) == price); FIXME: This is reverting with UndefinedPrice()
-            assert(curve.createdAt == block.timestamp);
-            assert(pool.controller == address(0));
-            assert(curve.priorityFee == 0);
-            assert(curve.fee == fee);
-            assert(curve.volatility == volatility);
-            assert(curve.duration == duration);
-            assert(curve.jit == JUST_IN_TIME_LIQUIDITY_POLICY);
-            assert(curve.maxPrice == maxPrice);
-        }
-    }
-
-    function create_controlled_pool(
-        uint256 id,
-        uint16 priorityFee,
-        uint16 fee,
-        uint128 maxPrice,
-        uint16 volatility,
-        uint16 duration,
-        uint16 jit,
-        uint128 price
-    ) public {
-        uint24 pairId = retrieve_created_pair(id);
-        {
-            (priorityFee, fee, maxPrice, volatility, duration, jit, price) = clam_safe_create_bounds(
-                priorityFee,
-                fee,
-                maxPrice,
-                volatility,
-                duration,
-                jit,
-                price
-            );
-        }
-        bytes memory createPoolData = ProcessingLib.encodeCreatePool(
-            pairId,
-            address(this), //controller
-            priorityFee, // no priority fee
-            fee,
-            volatility,
-            duration,
-            jit, // no jit
-            maxPrice,
-            price
-        );
-        {
-            (HyperPool memory pool,) = execute_create_pool(pairId, createPoolData, true);
-            assert(pool.isMutable());
-            HyperCurve memory curve = pool.params;
-            assert(pool.lastTimestamp == block.timestamp);
-            assert(curve.createdAt == block.timestamp);
-            assert(pool.controller == address(this));
-            assert(curve.priorityFee == priorityFee);
-            assert(curve.fee == fee);
-            assert(curve.volatility == volatility);
-            assert(curve.duration == duration);
-            assert(curve.jit == jit);
-            assert(curve.maxPrice == maxPrice);
-        }
-    }
-
-    function create_controlled_pool_with_zero_priority_fee_should_fail(
-        uint256 id,
-        uint16 fee,
-        uint128 maxPrice,
-        uint16 volatility,
-        uint16 duration,
-        uint16 jit,
-        uint128 price
-    ) public {
-        uint24 pairId = retrieve_created_pair(id);
-        uint16 priorityFee = 0;
-        {
-            (, fee, maxPrice, volatility, duration, jit, price) = clam_safe_create_bounds(
-                priorityFee,
-                fee,
-                maxPrice,
-                volatility,
-                duration,
-                jit,
-                price
-            );
-        }
-        bytes memory createPoolData = ProcessingLib.encodeCreatePool(
-            pairId,
-            address(this), //controller
-            priorityFee, // no priority fee
-            fee,
-            volatility,
-            duration,
-            jit, // no jit
-            maxPrice,
-            price
-        );
-        (bool success, ) = address(_hyper).call(createPoolData);
-        assert(!success);
-    }
-
-    function create_pool_with_negative_max_tick_as_bounds(
-        uint256 id,
-        uint16 priorityFee,
-        uint16 fee,
-        uint128 maxPrice,
-        uint16 volatility,
-        uint16 duration,
-        uint16 jit,
-        uint128 price
-    ) public {
-        uint24 pairId = retrieve_created_pair(id);
-        {
-            (priorityFee, fee, maxPrice, volatility, duration, jit, price) = clam_safe_create_bounds(
-                priorityFee,
-                fee,
-                maxPrice,
-                volatility,
-                duration,
-                jit,
-                price
-            );
-        }
-        bytes memory createPoolData = ProcessingLib.encodeCreatePool(
-            pairId,
-            address(this), //controller
-            priorityFee, // no priority fee
-            fee,
-            volatility,
-            duration,
-            jit, // no jit
-            maxPrice,
-            price
-        );
-        {
-            (HyperPool memory pool,) = execute_create_pool(pairId, createPoolData, true);
-            assert(pool.isMutable());
-            HyperCurve memory curve = pool.params;
-            assert(pool.lastTimestamp == block.timestamp);
-            assert(curve.createdAt == block.timestamp);
-            assert(pool.controller == address(this));
-            assert(curve.priorityFee == priorityFee);
-            assert(curve.fee == fee);
-            assert(curve.volatility == volatility);
-            assert(curve.duration == duration);
-            assert(curve.jit == jit);
-            assert(curve.maxPrice == maxPrice);
-        }
-    }
-
-    function execute_create_pool(
-        uint24 pairId,
-        bytes memory createPoolData,
-        bool hasController
-    ) private returns (HyperPool memory pool, uint64 poolId) {
-        uint256 preCreationPoolNonce = _hyper.getPoolNonce();
-        (bool success, ) = address(_hyper).call(createPoolData);
-        success;
-
-        // pool nonce should increase by 1 each time a pool is created
-        uint256 poolNonce = _hyper.getPoolNonce();
-        assert(poolNonce == preCreationPoolNonce + 1);
-
-        // pool should be created and exist
-        poolId = ProcessingLib.encodePoolId(pairId, hasController, uint32(poolNonce));
-        pool = getPool(address(_hyper), poolId);
-        if (!pool.exists()) {
-            emit AssertionFailed("BUG: Pool should return true on exists after being created.");
-        }
-
-        // save pools in Echidna
-        save_pool_id(poolId);
-    }
-
-=======
->>>>>>> 62418b69
     // function check_decoding_pool_id(uint64 _poolId, uint24 _pairId, uint8 _isMutable, uint32 _poolNonce) private {
 
     //     (uint64 poolId, uint24 pairId, uint8 isMutable, uint32 poolNonce) = ProcessingLib.decodePoolId([_poolId,_pairId,_isMutable,_poolNonce]);
@@ -617,7 +94,7 @@
         uint16 jit,
         uint128 price
     ) public {
-        (HyperPool memory preChangeState, uint64 poolId, , ) = retrieve_random_pool_and_tokens(id);
+        (HyperPool memory preChangeState, uint64 poolId,,) = retrieve_random_pool_and_tokens(id);
         emit LogUint256("created pools", poolIds.length);
         emit LogUint256("pool ID", uint256(poolId));
         require(preChangeState.isMutable());
@@ -635,7 +112,7 @@
 
         _hyper.changeParameters(poolId, priorityFee, fee, jit);
         {
-            (HyperPool memory postChangeState, , , ) = retrieve_random_pool_and_tokens(id);
+            (HyperPool memory postChangeState,,,) = retrieve_random_pool_and_tokens(id);
             HyperCurve memory preChangeCurve = preChangeState.params;
             HyperCurve memory postChangeCurve = postChangeState.params;
             assert(postChangeState.lastTimestamp == preChangeState.lastTimestamp);
@@ -663,7 +140,7 @@
     ) public {
         maxPrice;
 
-        (HyperPool memory preChangeState, uint64 poolId, , ) = retrieve_random_pool_and_tokens(id);
+        (HyperPool memory preChangeState, uint64 poolId,,) = retrieve_random_pool_and_tokens(id);
         emit LogUint256("created pools", poolIds.length);
         emit LogUint256("pool ID", uint256(poolId));
         require(!preChangeState.isMutable());
@@ -684,314 +161,13 @@
         } catch {}
     }
 
-<<<<<<< HEAD
-    // Invariant: Attempting to change parameters by a non-controller should fail
-    // ******************** Funding ********************
-
-    function fund_with_correct_preconditions_should_succeed(uint256 assetAmount, uint256 quoteAmount) public {
-        // asset and quote amount > 1
-        assetAmount = between(assetAmount, 1, type(uint64).max);
-        quoteAmount = between(quoteAmount, 1, type(uint64).max);
-
-        (EchidnaERC20 _asset, EchidnaERC20 _quote) = get_hyper_tokens(assetAmount, quoteAmount);
-
-        emit LogUint256("assetAmount", assetAmount);
-        emit LogUint256("quoteAmount", quoteAmount);
-        mint_and_approve(_asset, assetAmount);
-        mint_and_approve(_quote, quoteAmount);
-
-        if (_asset.balanceOf(address(this)) < assetAmount) {
-            emit LogUint256("asset balance", _asset.balanceOf(address(this)));
-        }
-        if (_quote.balanceOf(address(this)) < quoteAmount) {
-            emit LogUint256("quote balance", _quote.balanceOf(address(this)));
-        }
-
-        fund_token(address(_asset), assetAmount);
-        fund_token(address(_quote), quoteAmount);
-    }
-
-    function fund_with_insufficient_funds_should_fail(uint256 assetAmount, uint256 quoteAmount) public {
-        (EchidnaERC20 _asset, EchidnaERC20 _quote) = get_hyper_tokens(assetAmount, quoteAmount);
-
-        assetAmount = between(assetAmount, 1, type(uint256).max);
-        quoteAmount = between(quoteAmount, 1, type(uint256).max);
-
-        try _hyper.fund(address(_asset), assetAmount) {
-            emit AssertionFailed("BUG: Funding with insufficient asset should fail");
-        } catch {}
-
-        try _hyper.fund(address(_quote), quoteAmount) {
-            emit AssertionFailed("Funding with insufficient quote should fail");
-        } catch {}
-    }
-
-    function fund_with_insufficient_allowance_should_fail(uint256 id, uint256 fundAmount) public {
-        (EchidnaERC20 _asset, EchidnaERC20 _quote) = get_hyper_tokens(id, fundAmount);
-
-        uint256 smallAssetAllowance = between(fundAmount, 1, fundAmount - 1);
-
-        // mint the asset to address(this) and approve some amount < fund
-        _asset.mint(address(this), fundAmount);
-        _asset.approve(address(_hyper), smallAssetAllowance);
-        try _hyper.fund(address(_asset), fundAmount) {
-            emit LogUint256("small asset allowance", smallAssetAllowance);
-            emit AssertionFailed("BUG: insufficient allowance on asset should fail.");
-        } catch {}
-
-        // mint the quote token to address(this), approve some amount < fund
-        _quote.mint(address(this), fundAmount);
-        _quote.approve(address(_hyper), smallAssetAllowance);
-        try _hyper.fund(address(_quote), fundAmount) {
-            emit LogUint256("small quote allowance", smallAssetAllowance);
-            emit AssertionFailed("BUG: insufficient allowance on quote should fail.");
-        } catch {}
-    }
-
-    function fund_with_zero(uint256 id1, uint256 id2) public {
-        (EchidnaERC20 _asset, EchidnaERC20 _quote) = get_hyper_tokens(id1, id2);
-
-        mint_and_approve(_asset, 0);
-        mint_and_approve(_quote, 0);
-        _hyper.fund(address(_asset), 0);
-        _hyper.fund(address(_quote), 0);
-    }
-
-    function fund_token(address token, uint256 amount) private returns (bool) {
-        // TODO Refactor: reuse the HelperHyperView.getState() keeps this cleaner
-        uint256 senderBalancePreFund = EchidnaERC20(token).balanceOf(address(this));
-        uint256 virtualBalancePreFund = getBalance(address(_hyper), address(this), address(token));
-        uint256 reservePreFund = getReserve(address(_hyper), address(token));
-        uint256 hyperBalancePreFund = EchidnaERC20(token).balanceOf(address(_hyper));
-
-        try _hyper.fund(address(token), amount) {} catch (bytes memory error) {
-            emit LogBytes("error", error);
-            assert(false);
-        }
-
-        // sender's token balance should decrease
-        // usdc sender pre token balance = 100 ; usdc sender post token = 100 - 1
-        uint256 senderBalancePostFund = EchidnaERC20(token).balanceOf(address(this));
-        if (senderBalancePostFund != senderBalancePreFund - amount) {
-            emit LogUint256("postTransfer sender balance", senderBalancePostFund);
-            emit LogUint256("preTransfer:", senderBalancePreFund);
-            emit AssertionFailed("BUG: Sender balance of token did not decrease by amount after funding");
-        }
-        // hyper balance of the sender should increase
-        // pre hyper balance = a; post hyperbalance + 100
-        uint256 virtualBalancePostFund = getBalance(address(_hyper), address(this), address(token));
-        if (virtualBalancePostFund != virtualBalancePreFund + amount) {
-            emit LogUint256("tracked balance after funding", virtualBalancePostFund);
-            emit LogUint256("tracked balance before funding:", virtualBalancePreFund);
-            emit AssertionFailed("BUG: Tracked balance of sender did not increase after funding");
-        }
-        // hyper reserves for token should increase
-        // reserve balance = b; post reserves + 100
-        uint256 reservePostFund = getReserve(address(_hyper), address(token));
-        if (reservePostFund != reservePreFund + amount) {
-            emit LogUint256("reserve after funding", reservePostFund);
-            emit LogUint256("reserve balance before funding:", reservePreFund);
-            emit AssertionFailed("BUG: Reserve of hyper did not increase after funding");
-        }
-        // hyper's token balance should increase
-        // pre balance of usdc = y; post balance = y + 100
-        uint256 hyperBalancePostFund = EchidnaERC20(token).balanceOf(address(_hyper));
-        if (hyperBalancePostFund != hyperBalancePreFund + amount) {
-            emit LogUint256("hyper token balance after funding", hyperBalancePostFund);
-            emit LogUint256("hyper balance before funding:", hyperBalancePreFund);
-            emit AssertionFailed("BUG: Hyper token balance did not increase after funding");
-        }
-        return true;
-    }
-
-    function mint_and_approve(EchidnaERC20 token, uint256 amount) private {
-        token.mint(address(this), amount);
-        token.approve(address(_hyper), type(uint256).max);
-    }
-
-    // ******************** Draw ********************
-    function draw_should_succeed(uint256 assetAmount, uint256 quoteAmount, address recipient) public {
-        (EchidnaERC20 _asset, EchidnaERC20 _quote) = get_hyper_tokens(assetAmount, quoteAmount);
-
-        assetAmount = between(assetAmount, 1, type(uint64).max);
-        quoteAmount = between(quoteAmount, 1, type(uint64).max);
-        emit LogUint256("asset amount: ", assetAmount);
-        emit LogUint256("quote amount:", quoteAmount);
-
-        require(recipient != address(_hyper));
-        require(recipient != address(0));
-
-        draw_token(address(_asset), assetAmount, recipient);
-        draw_token(address(_quote), quoteAmount, recipient);
-    }
-
-    function draw_token(address token, uint256 amount, address recipient) private {
-        // make sure a user has funded already
-        uint256 virtualBalancePreFund = getBalance(address(_hyper), address(this), address(token));
-        require(virtualBalancePreFund > 0);
-        amount = between(amount, 1, virtualBalancePreFund);
-
-        uint256 recipientBalancePreFund = EchidnaERC20(token).balanceOf(address(recipient));
-        uint256 reservePreFund = getReserve(address(_hyper), address(token));
-        uint256 hyperBalancePreFund = EchidnaERC20(token).balanceOf(address(_hyper));
-
-        _hyper.draw(token, amount, recipient);
-
-        //-- Postconditions
-        // caller balance should decrease
-        // pre caller balance = a; post caller balance = a - 100
-        uint256 virtualBalancePostFund = getBalance(address(_hyper), address(this), address(token));
-        if (virtualBalancePostFund != virtualBalancePreFund - amount) {
-            emit LogUint256("virtual balance post draw", virtualBalancePostFund);
-            emit LogUint256("virtual balance pre draw", virtualBalancePreFund);
-            emit AssertionFailed("BUG: virtual balance should decrease after drawing tokens");
-        }
-        // reserves should decrease
-        uint256 reservePostFund = getReserve(address(_hyper), address(token));
-        if (reservePostFund != reservePreFund - amount) {
-            emit LogUint256("reserve post draw", reservePostFund);
-            emit LogUint256("reserve pre draw", reservePreFund);
-            emit AssertionFailed("BUG: reserve balance should decrease after drawing tokens");
-        }
-        // to address should increase
-        // pre-token balance = a; post-token = a + 100
-        uint256 recipientBalancePostFund = EchidnaERC20(token).balanceOf(address(recipient));
-        if (recipientBalancePostFund != recipientBalancePreFund + amount) {
-            emit LogUint256("recipient balance post draw", recipientBalancePostFund);
-            emit LogUint256("recipient balance pre draw", recipientBalancePreFund);
-            emit AssertionFailed("BUG: recipient balance should increase after drawing tokens");
-        }
-        // hyper token's balance should decrease
-        uint256 tokenPostFund = EchidnaERC20(token).balanceOf(address(_hyper));
-        if (tokenPostFund != hyperBalancePreFund - amount) {
-            emit LogUint256("token post draw", tokenPostFund);
-            emit LogUint256("token pre draw", hyperBalancePreFund);
-            emit AssertionFailed("BUG: hyper token balance should increase after drawing tokens");
-        }
-    }
-
-    function draw_to_zero_should_fail(uint256 assetAmount, uint256 quoteAmount) public {
-        (EchidnaERC20 _asset,) = get_hyper_tokens(assetAmount, quoteAmount);
-
-        // make sure a user has funded already
-        uint256 virtualBalancePreFund = getBalance(address(_hyper), address(this), address(_asset));
-        emit LogUint256("virtual balance pre fund", virtualBalancePreFund);
-        require(virtualBalancePreFund >= 0);
-        assetAmount = between(assetAmount, 1, virtualBalancePreFund);
-
-        try _hyper.draw(address(_asset), assetAmount, address(0)) {
-            emit AssertionFailed("BUG: draw should fail attempting to transfer to zero");
-        } catch {}
-    }
-
-    function fund_then_draw(uint256 whichToken, uint256 amount) public {
-        (EchidnaERC20 _asset, EchidnaERC20 _quote) = get_hyper_tokens(amount, whichToken);
-
-        // this can be extended to use the token list in `hyperTokens`
-        address token;
-        if (whichToken % 2 == 0) token = address(_asset);
-        else token = address(_quote);
-
-        mint_and_approve(_asset, amount);
-        mint_and_approve(_quote, amount);
-
-        uint256 hyperBalancePreFund = EchidnaERC20(token).balanceOf(address(_hyper));
-        require(hyperBalancePreFund == 0);
-
-        uint256 virtualBalancePreFund = getBalance(address(_hyper), address(this), address(token));
-        uint256 recipientBalancePreFund = EchidnaERC20(token).balanceOf(address(this));
-        uint256 reservePreFund = getReserve(address(_hyper), address(token));
-
-        // Call fund and draw
-        _hyper.fund(token, amount);
-        _hyper.draw(token, amount, address(this));
-
-        //-- Postconditions
-        // caller balance should be equal
-
-        //TODO Refactor: use HelperHyperView.getState() here
-        uint256 virtualBalancePostFund = getBalance(address(_hyper), address(this), address(token));
-        if (virtualBalancePostFund != virtualBalancePreFund) {
-            emit LogUint256("virtual balance post fund-draw", virtualBalancePostFund);
-            emit LogUint256("virtual balance pre fund-draw", virtualBalancePreFund);
-            emit AssertionFailed("BUG: virtual balance should be equal after fund-draw");
-        }
-        // reserves should be equal
-        uint256 reservePostFund = getReserve(address(_hyper), address(token));
-        if (reservePostFund != reservePreFund) {
-            emit LogUint256("reserve post fund-draw", reservePostFund);
-            emit LogUint256("reserve pre fund-draw", reservePreFund);
-            emit AssertionFailed("BUG: reserve balance should be equal after fund-draw");
-        }
-        // recipient = sender balance should be equal
-        uint256 recipientBalancePostFund = EchidnaERC20(token).balanceOf(address(this));
-        if (recipientBalancePostFund != recipientBalancePreFund) {
-            emit LogUint256("recipient balance post fund-draw", recipientBalancePostFund);
-            emit LogUint256("recipient balance pre fund-draw", recipientBalancePreFund);
-            emit AssertionFailed("BUG: recipient balance should be equal after fund-draw");
-        }
-        // hyper token's balance should be equal
-        uint256 tokenPostFund = EchidnaERC20(token).balanceOf(address(_hyper));
-        if (tokenPostFund != hyperBalancePreFund) {
-            emit LogUint256("token post fund-draw", tokenPostFund);
-            emit LogUint256("token pre fund-draw", hyperBalancePreFund);
-            emit AssertionFailed("BUG: hyper token balance should be equal after fund-draw");
-        }
-    }
-
-    // ******************** Deposits ********************
-
-    function deposit_with_correct_postconditions_should_succeed() public payable {
-        require(msg.value > 0);
-        emit LogUint256("msg.value", msg.value);
-
-        uint256 thisEthBalancePre = address(this).balance;
-        uint256 reserveBalancePre = getReserve(address(_hyper), address(_weth));
-        uint256 wethBalancePre = _weth.balanceOf(address(_hyper));
-
-        try _hyper.deposit{value: msg.value}() {
-            uint256 thisEthBalancePost = address(this).balance;
-            uint256 reserveBalancePost = getReserve(address(_hyper), address(_weth));
-            uint256 wethBalancePost = _weth.balanceOf(address(_hyper));
-            // Eth balance of this contract should decrease by the deposited amount
-            if (thisEthBalancePost != thisEthBalancePre - msg.value) {
-                emit LogUint256("eth balance post transfer (sender)", thisEthBalancePost);
-                emit LogUint256("eth balance pre transfer (sender)", thisEthBalancePre);
-                emit AssertionFailed("sender's eth balance should not change.");
-            }
-            // Hyper reserve of WETH should increase by msg.value
-            if (reserveBalancePost != reserveBalancePre + msg.value) {
-                emit LogUint256("weth reserve post transfer (hyper)", reserveBalancePost);
-                emit LogUint256("weth reserve pre transfer (hyper)", reserveBalancePre);
-                emit AssertionFailed("hyper's weth reserve should increase by added amount.");
-            }
-            // Hyper balance of WETH should increase by msg.value
-            if (wethBalancePost != wethBalancePre + msg.value) {
-                emit LogUint256("weth balance post transfer (hyper)", wethBalancePost);
-                emit LogUint256("weth balance pre transfer (hyper)", wethBalancePre);
-                emit AssertionFailed("hypers's weth balance should increase by added amount.");
-            }
-        } catch (bytes memory err) {
-            emit LogBytes("error", err);
-            emit AssertionFailed("BUG: deposit should not have failed.");
-        }
-    }
-
-=======
->>>>>>> 62418b69
     using SafeCastLib for uint256;
 
     // ******************** Claim ********************
-    function claim_should_succeed_with_correct_preconditions(
-        uint256 id,
-        uint256 deltaAsset,
-        uint256 deltaQuote
-    ) public {
-<<<<<<< HEAD
+    function claim_should_succeed_with_correct_preconditions(uint256 id, uint256 deltaAsset, uint256 deltaQuote)
+        public
+    {
         (, uint64 poolId,,) = retrieve_random_pool_and_tokens(id);
-=======
-        (, uint64 poolId, , ) = retrieve_random_pool_and_tokens(id);
->>>>>>> 62418b69
         emit LogUint256("pool id:", uint256(poolId));
 
         HyperPosition memory preClaimPosition = getPosition(address(_hyper), address(this), poolId);
@@ -1011,128 +187,13 @@
         create_special_pool(pairId, PoolParams(0, 0, 1, 0, 0, 0, 100));
     }
 
-
-<<<<<<< HEAD
-        address[] memory owners = new address[](1);
-
-        // Save pre allocation state
-        HyperState memory preState = getState(address(_hyper), poolId, address(this), owners);
-
-        (uint256 allocateAsset, uint256 allocateQuote) = _hyper.allocate(poolId, deltaLiquidity);
-        emit LogUint256("allocate asset return", allocateAsset);
-        emit LogUint256("allocate quote return", allocateQuote);
-
-        HyperState memory postState = getState(address(_hyper), poolId, address(this), owners);
-        {
-            // Reserves in both tokens should increase
-            if (preState.reserveAsset + deltaAsset != postState.reserveAsset) {
-                emit LogUint256("pre allocate reserve asset", preState.reserveAsset);
-                emit LogUint256("post allocate reserve asset", postState.reserveAsset);
-                emit AssertionFailed("BUG: Reserve asset did not increase by deltaAsset");
-            }
-            if (preState.reserveQuote + deltaQuote != postState.reserveQuote) {
-                emit LogUint256("pre allocate reserve quote", preState.reserveQuote);
-                emit LogUint256("post allocate reserve quote", postState.reserveQuote);
-                emit AssertionFailed("BUG: Reserve quote did not increase by deltaQuote");
-            }
-            // Total pool liquidity should increase by deltaLiquidity
-            if (preState.totalPoolLiquidity + deltaLiquidity != postState.totalPoolLiquidity) {
-                emit LogUint256("pre allocate total pool liqudity", preState.totalPoolLiquidity);
-                emit LogUint256("post allocate total pool liquidity", postState.totalPoolLiquidity);
-                emit AssertionFailed("BUG: Total liquidity did not increase by deltaLiquidity");
-            }
-            // Physical asset balance of both tokens should increase
-            assert(preState.physicalBalanceAsset + deltaAsset == postState.physicalBalanceAsset);
-            assert(preState.physicalBalanceQuote + deltaQuote == postState.physicalBalanceQuote);
-            assert(preState.callerPositionLiquidity + deltaLiquidity == postState.callerPositionLiquidity);
-        }
-        {
-            if (preState.feeGrowthAssetPool != postState.feeGrowthAssetPool) {
-                assert(postState.feeGrowthAssetPosition != 0);
-            }
-            if (preState.feeGrowthQuotePool != postState.feeGrowthQuotePool) {
-                assert(postState.feeGrowthQuotePosition != 0);
-            }
-        }
-    }
-
-    function allocate_with_non_existent_pool_should_fail(uint256 id, uint256 deltaLiquidity) public {
-        (, uint64 poolId, EchidnaERC20 _asset, EchidnaERC20 _quote) = retrieve_random_pool_and_tokens(id);
-
-        // address[] memory owners = new address[](1);
-        require(!is_created_pool(poolId)); // require pool does not exist
-        emit LogUint256("pool id:", uint256(poolId));
-
-        deltaLiquidity = between(deltaLiquidity, 1, type(uint256).max);
-        if (deltaLiquidity == type(uint256).max) {
-            deltaLiquidity = 1;
-        } else {
-            deltaLiquidity = uint128(deltaLiquidity);
-        }
-
-        int128 deltaLiquidityInt = convertToInt128(uint128(deltaLiquidity));
-        (uint256 deltaAsset, uint256 deltaQuote) = _hyper.getLiquidityDeltas(poolId, deltaLiquidityInt);
-
-        emit LogUint256("delta asset:", deltaAsset);
-        emit LogUint256("delta quote:", deltaQuote);
-        emit LogUint256("deltaLiquidity", deltaLiquidity);
-
-        // Caller must have a balance and have approved hyper
-        mint_and_approve(_asset, deltaAsset);
-        mint_and_approve(_quote, deltaQuote);
-
-        // Save pre allocation state
-        // HyperState memory preState = getState(address(_hyper), poolId, address(this), owners);
-
-        try _hyper.allocate(poolId, deltaLiquidity) {
-            emit AssertionFailed("BUG: allocate with non existent pool should fail");
-        } catch {}
-    }
-
-    function allocate_with_zero_delta_liquidity_should_fail(uint256 id) public {
-        // address[] memory owners = new address[](1);
-        (
-            HyperPool memory pool,
-            uint64 poolId,
-            EchidnaERC20 _asset,
-            EchidnaERC20 _quote
-        ) = retrieve_random_pool_and_tokens(id);
-        emit LogUint256("pool id:", uint256(poolId));
-
-        require(_hyper.getLatestPrice(poolId) != 0);
-        require(pool.lastTimestamp != 0);
-
-        uint128 deltaLiquidity = 0;
-
-        int128 deltaLiquidityInt = convertToInt128(uint128(deltaLiquidity));
-        (uint256 deltaAsset, uint256 deltaQuote) = _hyper.getLiquidityDeltas(poolId, deltaLiquidityInt);
-
-        emit LogUint256("delta asset:", deltaAsset);
-        emit LogUint256("delta quote:", deltaQuote);
-        emit LogUint256("deltaLiquidity", deltaLiquidity);
-
-        // Caller must have a balance and have approved hyper
-        mint_and_approve(_asset, deltaAsset);
-        mint_and_approve(_quote, deltaQuote);
-
-        try _hyper.allocate(poolId, deltaLiquidity) {
-            emit AssertionFailed("BUG: allocate with deltaLiquidity=0 should fail");
-        } catch {}
-    }
-=======
->>>>>>> 62418b69
-
     // A user should not be able to allocate more than they own
 
     // ******************** Unallocate ********************
     function unallocate_with_correct_preconditions_should_work(uint256 id, uint256 amount) public {
         address[] memory owners = new address[](1);
-        (
-            HyperPool memory pool,
-            uint64 poolId,
-            EchidnaERC20 _asset,
-            EchidnaERC20 _quote
-        ) = retrieve_random_pool_and_tokens(id);
+        (HyperPool memory pool, uint64 poolId, EchidnaERC20 _asset, EchidnaERC20 _quote) =
+            retrieve_random_pool_and_tokens(id);
 
         // Save pre unallocation state
         HyperState memory preState = getState(address(_hyper), poolId, address(this), owners);
@@ -1162,77 +223,16 @@
         assert(preState.physicalBalanceQuote == postState.physicalBalanceQuote);
     }
 
-<<<<<<< HEAD
-    // A user without a position should not be able to unallocate funds
-    function unallocate_without_position_should_fail(uint256 id, uint256 amount) public {
-        // address[] memory owners = new address[](1);
-        (HyperPool memory pool, uint64 poolId,,) = retrieve_random_pool_and_tokens(id);
-
-        // Save pre unallocation state
-        // HyperState memory preState = getState(address(_hyper), poolId, address(this), owners);
-        // uint256 preUnallocateAssetBalance = _asset.balanceOf(address(this));
-        // uint256 preUnallocateQuoteBalance = _quote.balanceOf(address(this));
-        require(pool.lastTimestamp - block.timestamp < JUST_IN_TIME_LIQUIDITY_POLICY);
-
-        try _hyper.unallocate(poolId, amount) {
-            emit AssertionFailed("BUG: User was able to unallocate without prior allocation");
-        } catch {}
-    }
-
-    // A user attempting to unallocate a nonexistent pool should fail
-    // A user attempting to unallocate an expired pool should be successful
-    // Caller position last timestamp <= block.timestamp, with JIT policy
-    // A user should not be able to unallocate more than they own
-    // A user calling allocate then unallocate should succeed
-    function allocate_then_unallocate_should_succeed(uint256 id, uint256 amount) public {
-        // address[] memory owners = new address[](1);
-        (
-            HyperPool memory pool,
-            uint64 poolId,
-            EchidnaERC20 _asset,
-            EchidnaERC20 _quote
-        ) = retrieve_random_pool_and_tokens(id);
-        emit LogUint256("pool id:", uint256(poolId));
-
-        require(_hyper.getLatestPrice(poolId) != 0);
-        require(pool.lastTimestamp != 0);
-
-        // ensures deltaLiquidity is never zero
-        amount = between(amount, 1, type(uint256).max);
-        if (amount == type(uint256).max) {
-            amount = 1;
-        } else {
-            amount = uint128(amount);
-        }
-
-        int128 amountInt = convertToInt128(uint128(amount));
-        (uint256 deltaAsset, uint256 deltaQuote) = _hyper.getLiquidityDeltas(poolId, amountInt);
-
-        emit LogUint256("delta asset:", deltaAsset);
-        emit LogUint256("delta quote:", deltaQuote);
-        emit LogUint256("amount", amount);
-
-        execute_allocate_call(poolId, _asset, _quote, deltaAsset, deltaQuote, amount);
-        _hyper.unallocate(poolId, amount);
-    }
-
-=======
->>>>>>> 62418b69
     // Swaps
     function swap_should_succeed(uint256 id, bool sellAsset, uint256 amount, uint256 limit) public {
         // address[] memory owners = new address[](1);
         // Will always return a pool that exists
-        (
-            HyperPool memory pool,
-            uint64 poolId,
-            EchidnaERC20 _asset,
-            EchidnaERC20 _quote
-        ) = retrieve_random_pool_and_tokens(id);
+        (HyperPool memory pool, uint64 poolId, EchidnaERC20 _asset, EchidnaERC20 _quote) =
+            retrieve_random_pool_and_tokens(id);
         HyperCurve memory curve = pool.params;
         amount = between(amount, 1, type(uint256).max);
         limit = between(limit, 1, type(uint256).max);
 
-
         mint_and_approve(_asset, amount);
         mint_and_approve(_quote, amount);
 
@@ -1241,8 +241,8 @@
 
         // HyperState memory preState = getState(address(_hyper), poolId, address(this), owners);
 
-        if (curve.maturity() <= block.timestamp){
-            emit LogUint256("Maturity timestamp",curve.maturity());
+        if (curve.maturity() <= block.timestamp) {
+            emit LogUint256("Maturity timestamp", curve.maturity());
             emit LogUint256("block.timestamp", block.timestamp);
             swap_should_fail(curve, poolId, true, amount, amount, "BUG: Swap on an expired pool should have failed.");
         } else {
@@ -1250,50 +250,44 @@
                 // HyperState memory postState = getState(address(_hyper), poolId, address(this), owners);
             } catch {}
         }
-
-    }
-
-<<<<<<< HEAD
-        swap_should_fail(pool.params, id, true, id, id, "BUG: Swap on a nonexistent pool should fail.");
-    }
+    }
+
     function swap_on_zero_amount_should_fail(uint256 id) public {
-=======
-    function swap_on_zero_amount_should_fail(uint id) public {
->>>>>>> 62418b69
         // Will always return a pool that exists
         (HyperPool memory pool, uint64 poolId,,) = retrieve_random_pool_and_tokens(id);
         uint256 amount = 0;
 
         swap_should_fail(pool.params, poolId, true, amount, id, "BUG: Swap with zero amount should fail.");
     }
-    function swap_should_fail(HyperCurve memory curve, uint64 poolId, bool sellAsset, uint256 amount, uint256 limit, string memory message) private {
+
+    function swap_should_fail(
+        HyperCurve memory curve,
+        uint64 poolId,
+        bool sellAsset,
+        uint256 amount,
+        uint256 limit,
+        string memory message
+    ) private {
         curve;
         limit;
 
         try _hyper.swap(poolId, sellAsset, amount, amount) {
             emit AssertionFailed(message);
-        }
-        catch {}
-    }
-
+        } catch {}
+    }
 
     function swap_assets_in_always_decreases_price(uint256 id, bool sellAsset, uint256 amount, uint256 limit) public {
         require(sellAsset);
 
         // address[] memory owners = new address[](1);
         // Will always return a pool that exists
-        (
-            HyperPool memory pool,
-            uint64 poolId,
-            EchidnaERC20 _asset,
-            EchidnaERC20 _quote
-        ) = retrieve_random_pool_and_tokens(id);
+        (HyperPool memory pool, uint64 poolId, EchidnaERC20 _asset, EchidnaERC20 _quote) =
+            retrieve_random_pool_and_tokens(id);
         HyperCurve memory curve = pool.params;
         require(curve.maturity() > block.timestamp);
 
         amount = between(amount, 1, type(uint256).max);
         limit = between(limit, 1, type(uint256).max);
-
 
         mint_and_approve(_asset, amount);
         mint_and_approve(_quote, amount);
@@ -1314,11 +308,11 @@
 
         uint256 postPoolLastPrice = _hyper.getLatestPrice(poolId);
 
-        if(postPoolLastPrice == 0) {
+        if (postPoolLastPrice == 0) {
             emit LogUint256("lastPrice", postPoolLastPrice);
             emit AssertionFailed("BUG: postPoolLastPrice is zero on a swap.");
         }
-        if(postPoolLastPrice > prePoolLastPrice) {
+        if (postPoolLastPrice > prePoolLastPrice) {
             emit LogUint256("price before swap", prePoolLastPrice);
             emit LogUint256("price after swap", postPoolLastPrice);
             emit AssertionFailed("BUG: pool.lastPrice increased after swapping assets in, it should have decreased.");
@@ -1355,12 +349,8 @@
 
         // address[] memory owners = new address[](1);
         // Will always return a pool that exists
-        (
-            HyperPool memory pool,
-            uint64 poolId,
-            EchidnaERC20 _asset,
-            EchidnaERC20 _quote
-        ) = retrieve_random_pool_and_tokens(id);
+        (HyperPool memory pool, uint64 poolId, EchidnaERC20 _asset, EchidnaERC20 _quote) =
+            retrieve_random_pool_and_tokens(id);
         HyperCurve memory curve = pool.params;
         require(curve.maturity() > block.timestamp);
 
@@ -1388,7 +378,7 @@
             HyperPool memory postPool = getPool(address(_hyper), poolId);
             t.postPoolLastPrice = _hyper.getLatestPrice(poolId);
 
-            if(t.postPoolLastPrice < t.prePoolLastPrice) {
+            if (t.postPoolLastPrice < t.prePoolLastPrice) {
                 emit LogUint256("price before swap", t.prePoolLastPrice);
                 emit LogUint256("price after swap", t.postPoolLastPrice);
                 emit AssertionFailed("BUG: pool.lastPrice decreased after swapping quote in, it should have increased.");
@@ -1420,18 +410,13 @@
 
         // address[] memory owners = new address[](1);
         // Will always return a pool that exists
-        (
-            HyperPool memory pool,
-            uint64 poolId,
-            EchidnaERC20 _asset,
-            EchidnaERC20 _quote
-        ) = retrieve_random_pool_and_tokens(id);
+        (HyperPool memory pool, uint64 poolId, EchidnaERC20 _asset, EchidnaERC20 _quote) =
+            retrieve_random_pool_and_tokens(id);
         HyperCurve memory curve = pool.params;
         require(curve.maturity() > block.timestamp);
 
         amount = between(amount, 1, type(uint256).max);
         limit = between(limit, 1, type(uint256).max);
-
 
         mint_and_approve(_asset, amount);
         mint_and_approve(_quote, amount);
@@ -1456,7 +441,7 @@
         t.postReserveSell = getReserve(address(_hyper), address(_asset));
         t.postReserveBuy = getReserve(address(_hyper), address(_quote));
 
-        if(t.postReserveSell < t.prevReserveSell) {
+        if (t.postReserveSell < t.prevReserveSell) {
             emit LogUint256("asset reserve before swap", t.prevReserveSell);
             emit LogUint256("asset reserve after swap", t.postReserveSell);
             emit AssertionFailed("BUG: reserve decreased after swapping asset in, it should have increased.");
@@ -1484,18 +469,13 @@
 
         // address[] memory owners = new address[](1);
         // Will always return a pool that exists
-        (
-            HyperPool memory pool,
-            uint64 poolId,
-            EchidnaERC20 _asset,
-            EchidnaERC20 _quote
-        ) = retrieve_random_pool_and_tokens(id);
+        (HyperPool memory pool, uint64 poolId, EchidnaERC20 _asset, EchidnaERC20 _quote) =
+            retrieve_random_pool_and_tokens(id);
         HyperCurve memory curve = pool.params;
         require(curve.maturity() > block.timestamp);
 
         amount = between(amount, 1, type(uint256).max);
         limit = between(limit, 1, type(uint256).max);
-
 
         mint_and_approve(_asset, amount);
         mint_and_approve(_quote, amount);
@@ -1520,7 +500,7 @@
         t.postReserveSell = getReserve(address(_hyper), address(_quote));
         t.postReserveBuy = getReserve(address(_hyper), address(_asset));
 
-        if(t.prevReserveSell < t.prevReserveSell) {
+        if (t.prevReserveSell < t.prevReserveSell) {
             emit LogUint256("quote reserve before swap", t.prevReserveSell);
             emit LogUint256("quote reserve after swap", t.prevReserveSell);
             emit AssertionFailed("BUG: reserve decreased after swapping quote in, it should have increased.");
@@ -1542,38 +522,4 @@
             postPool.feeGrowthGlobalAsset
         );
     }
-<<<<<<< HEAD
-
-    function check_external_swap_invariants(
-        uint256 prevPrice,
-        uint256 postPrice,
-        uint256 prevLiquidity,
-        uint256 postLiquidity,
-        uint256 prevReserveSell,
-        uint256 postReserveSell,
-        uint256 prevReserveBuy,
-        uint256 postReserveBuy,
-        uint256 prevFeeGrowthSell,
-        uint256 postFeeGrowthSell,
-        uint256 prevFeeGrowthBuy,
-        uint256 postFeeGrowthBuy
-    ) internal pure {
-        prevFeeGrowthBuy;
-
-        // price always changes in a swap
-        assert(postPrice != prevPrice);
-
-        // liquidity only changes in allocate and unallocate
-        assert(prevLiquidity == postLiquidity);
-
-        // fee growth checkpoints are always changing
-        assert(postFeeGrowthSell >= prevFeeGrowthSell);
-        assert(postFeeGrowthBuy >= postFeeGrowthBuy);
-
-        // actual token balances increase or decrease for non-internal balance swaps.
-        assert(postReserveSell > prevReserveSell);
-        assert(postReserveBuy < prevReserveBuy);
-    }
-=======
->>>>>>> 62418b69
 }