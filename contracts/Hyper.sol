// SPDX-License-Identifier: UNLICENSED
pragma solidity 0.8.13;

/**

  ------------------------------------
  
  Hyper is a replicating market maker.

  ------------------------------------

  Primitive™

 */

import "./HyperLib.sol";
import "./interfaces/IWETH.sol";
import "./interfaces/IHyper.sol";
import "./interfaces/IERC20.sol";

contract Hyper is IHyper {
    using Price for Price.RMM;
    using SafeCastLib for uint;
    using FixedPointMathLib for int256;
    using FixedPointMathLib for uint256;
    using {Assembly.isBetween} for uint8;
    using {Assembly.scaleFromWadDownSigned} for int;
    using {Assembly.scaleFromWadDown, Assembly.scaleFromWadUp, Assembly.scaleToWad} for uint;

    function VERSION() public pure returns (string memory) {
        // 33,089 bytes
        assembly {
            // Load 0x20 (32) in memory at slot 0x00, this corresponds to the
            // offset location of the next data.
            mstore(0x00, 0x20)

            // Then we load both the length of our string (0x10) and its actual value
            // (0x70726f746f747970652d76312e302e30) using the offset 0x30. Using this
            // particular offset value will right pad the length at the end of the slot
            // and left pad the string at the beginning of the next slot, assuring the
            // right ABI format to return a string.
            mstore(0x30, 0x10626574612d76302e302e31) // "beta-v0.0.1"

            // Return all the 96 bytes (0x60) of data that was loaded into the memory.
            return(0x00, 0x60)
        }
    }

    OS.AccountSystem public __account__;

    address public immutable WETH;
    uint256 public getPairNonce;
    uint256 public getPoolNonce;

    mapping(uint24 => HyperPair) public pairs;
    mapping(uint64 => HyperPool) public pools;
    mapping(address => mapping(address => uint24)) public getPairId;
    mapping(address => mapping(uint64 => HyperPosition)) public positions;

    uint256 private locked = 1;
    Payment[] private _payments;
    SwapState private _state;

    modifier lock() {
        if (locked != 1) revert InvalidReentrancy();

        locked = 2;
        _;
        locked = 1;
    }

    /** @dev Used on every external operation that touches tokens. */
    modifier interactions() {
        if (__account__.prepared) revert InvalidReentrancy();
        __account__.__wrapEther__(WETH); // Deposits msg.value ether, this contract receives WETH.
        __account__.prepared = false;
        _;
        __account__.prepared = true;

        _settlement();

        if (!__account__.settled) revert InvalidSettlement();
    }

    constructor(address weth) {
        WETH = weth;
        __account__.settled = true;
    }

    receive() external payable {
        if (msg.sender != WETH) revert();
    }

    /**  @dev Alternative entrypoint to process operations using encoded calldata transferred directly as `msg.data`. */
    fallback() external payable lock interactions {
        Enigma.__startProcess__(_process);
    }

    /** @dev balanceOf(token) - getReserve(token). If negative, you win. */
    function getNetBalance(address token) public view returns (int256) {
        return __account__.getNetBalance(token, address(this));
    }

    /** @dev Virtual balance of `token`. */
    function getReserve(address token) public view returns (uint) {
        return __account__.reserves[token];
    }

    /** @dev Internal balance of `owner` of `token`. */
    function getBalance(address owner, address token) public view returns (uint) {
        return __account__.balances[owner][token];
    }

    // ===== Actions ===== //

    /// @inheritdoc IHyperActions
    function allocate(
        uint64 poolId,
        uint amount
    ) external lock interactions returns (uint deltaAsset, uint deltaQuote) {
        bool useMax = amount == type(uint).max;
        (deltaAsset, deltaQuote) = _allocate(useMax, poolId, (useMax ? 1 : amount).safeCastTo128());
    }

    /// @inheritdoc IHyperActions
    function unallocate(
        uint64 poolId,
        uint amount
    ) external lock interactions returns (uint deltaAsset, uint deltaQuote) {
        bool useMax = amount == type(uint).max;
        (deltaAsset, deltaQuote) = _unallocate(useMax, poolId, (useMax ? 1 : amount).safeCastTo128());
    }

    /// @inheritdoc IHyperActions
    function stake(uint64 poolId, uint128 deltaLiquidity) external lock interactions {
        _stake(poolId, deltaLiquidity);
    }

    /// @inheritdoc IHyperActions
    function unstake(uint64 poolId, uint128 deltaLiquidity) external lock interactions {
        _unstake(poolId, deltaLiquidity);
    }

    /// @inheritdoc IHyperActions
    function swap(
        uint64 poolId,
        bool sellAsset,
        uint amount,
        uint limit
    ) external lock interactions returns (uint output, uint remainder) {
        if (limit == type(uint256).max) limit = type(uint128).max;
        bool useMax = amount == type(uint256).max; // magic variable.
        uint128 input = useMax ? type(uint128).max : amount.safeCastTo128();
        (, remainder, , output) = _swapExactIn(
            Order({
                useMax: useMax ? 1 : 0,
                poolId: poolId,
                input: input,
                limit: limit.safeCastTo128(),
                direction: sellAsset ? 0 : 1
            })
        );
    }

    /// @inheritdoc IHyperActions
    function draw(address token, uint256 amount, address to) external lock interactions {
        if (to == address(this)) revert InvalidTransfer(); // todo: Investigate attack vectors if this was not here.
        if (amount > getBalance(msg.sender, token)) revert DrawBalance();

        _applyDebit(token, amount);
        _decreaseReserves(token, amount);

        if (token == WETH) OS.__dangerousUnwrapEther__(WETH, to, amount);
        else OS.SafeTransferLib.safeTransfer(OS.ERC20(token), to, amount);
    }

    /// @inheritdoc IHyperActions
    function fund(address token, uint256 amount) external override lock interactions {
        __account__.dangerousFund(token, address(this), amount); // transferFrom(msg.sender)
    }

    /// @inheritdoc IHyperActions
    function deposit() external payable override lock interactions {
        if (msg.value == 0) revert ZeroValue();
        // interactions modifier does the work.
        emit Deposit(msg.sender, msg.value);
    }

    // todo: test
    function claim(uint64 poolId, uint deltaAsset, uint deltaQuote) external lock interactions {
        HyperPool memory pool = pools[poolId];
        HyperPosition storage pos = positions[msg.sender][poolId];

        pos.syncPositionFees(pool.liquidity, pool.feeGrowthGlobalAsset, pool.feeGrowthGlobalQuote);
        pos.tokensOwedAsset -= deltaAsset.safeCastTo128();
        pos.tokensOwedQuote -= deltaQuote.safeCastTo128();

        if (deltaAsset > 0) _applyCredit(pool.pair.tokenAsset, deltaAsset); // todo: problem, what balance do fees accrue to?
        if (deltaQuote > 0) _applyCredit(pool.pair.tokenQuote, deltaQuote); // todo: add debit to this contract?

        pos.syncPositionStakedFees(pool.stakedLiquidity, pool.feeGrowthGlobalAsset);
        uint128 deltaReward = pos.tokensOwedReward;
        pos.tokensOwedReward -= deltaReward;
        if (deltaReward > 0) {
            _applyCredit(WETH, deltaReward);
            address controller = pool.controller; // todo: should this be taken from controller?
            if (getBalance(controller, WETH) < deltaReward) revert InvalidReward();
            __account__.debit(controller, WETH, deltaReward); // tokens must be in controller account?
        }
        emit Collect(
            poolId,
            msg.sender,
            deltaAsset,
            pool.pair.tokenAsset,
            deltaQuote,
            pool.pair.tokenQuote,
            deltaReward,
            WETH
        );
    }

    // ===== Effects ===== //

    /** @dev Increases virtal reserves and liquidity. Debits `msg.sender`. */
    function _allocate(
        bool useMax,
        uint64 poolId,
        uint128 deltaLiquidity
    ) internal returns (uint256 deltaAsset, uint256 deltaQuote) {
        HyperPool memory pool = pools[poolId];
        if (!pool.exists()) revert NonExistentPool(poolId);

        if (useMax) {
            deltaLiquidity = pool.getMaxLiquidity({
                deltaAsset: getBalance(msg.sender, pool.pair.tokenAsset),
                deltaQuote: getBalance(msg.sender, pool.pair.tokenQuote)
            });
        }

        if (deltaLiquidity == 0) revert ZeroLiquidity();
        (deltaAsset, deltaQuote) = pool.getLiquidityDeltas(toInt128(deltaLiquidity)); // note: rounds up.

<<<<<<< HEAD
        ChangeLiquidityParams memory args = ChangeLiquidityParams({
            owner: msg.sender,
            poolId: poolId,
            timestamp: _blockTimestamp(),
            deltaAsset: deltaAsset,
            deltaQuote: deltaQuote,
            tokenAsset: pool.pair.tokenAsset,
            tokenQuote: pool.pair.tokenQuote,
            deltaLiquidity: int128(deltaLiquidity) // TODO: add better type safety for these conversions, or tests to make sure its not an issue.
        });

        _changeLiquidity(args);
        emit Allocate(poolId, pool.pair.tokenAsset, pool.pair.tokenQuote, deltaAsset, deltaQuote, deltaLiquidity);
    }

    /** @dev Reduces virtual reserves and liquidity. Credits `msg.sender`. */
    function _unallocate(
        bool useMax,
        uint64 poolId,
        uint128 deltaLiquidity
    ) internal returns (uint deltaAsset, uint deltaQuote) {
        if (useMax) deltaLiquidity = positions[msg.sender][poolId].freeLiquidity;
        if (deltaLiquidity == 0) revert ZeroLiquidity();

        HyperPool memory pool = pools[poolId];
        if (!pool.exists()) revert NonExistentPool(poolId);

        (deltaAsset, deltaQuote) = pool.getLiquidityDeltas(-int128(deltaLiquidity)); // rounds down

        ChangeLiquidityParams memory args = ChangeLiquidityParams({
            owner: msg.sender,
            poolId: poolId,
            timestamp: _blockTimestamp(),
            deltaAsset: deltaAsset,
            deltaQuote: deltaQuote,
            tokenAsset: pool.pair.tokenAsset,
            tokenQuote: pool.pair.tokenQuote,
            deltaLiquidity: -int128(deltaLiquidity)
        });
=======
        ChangeLiquidityParams memory args = ChangeLiquidityParams(
            msg.sender,
            poolId,
            _blockTimestamp(),
            deltaAsset,
            deltaQuote,
            pair.tokenAsset,
            pair.tokenQuote,
            toInt128(deltaLiquidity)
        );
>>>>>>> 4eebc188

        _changeLiquidity(args);
        emit Unallocate(poolId, pool.pair.tokenAsset, pool.pair.tokenQuote, deltaAsset, deltaQuote, deltaLiquidity);
    }

    function _changeLiquidity(ChangeLiquidityParams memory args) internal returns (uint feeAsset, uint feeQuote) {
        (HyperPool storage pool, HyperPosition storage pos) = (pools[args.poolId], positions[args.owner][args.poolId]);

        (feeAsset, feeQuote) = pos.syncPositionFees(
            pool.liquidity,
            pool.feeGrowthGlobalAsset,
            pool.feeGrowthGlobalQuote
        );

        _changePosition(args);
    }

    /** @dev Changes position liquidity and timestamp. */
    function _changePosition(ChangeLiquidityParams memory args) internal {
        HyperPosition storage position = positions[args.owner][args.poolId];

        if (args.deltaLiquidity < 0) {
            uint distance = position.getTimeSinceChanged(_blockTimestamp());
            if (pools[args.poolId].params.jit > distance) revert JitLiquidity(distance);
        }

        position.changePositionLiquidity(args.timestamp, args.deltaLiquidity);

        _changePool(args);
    }

    /** @dev Changes virtual reserves and pool liquidity. Does not update timestamp of pool. */
    function _changePool(ChangeLiquidityParams memory args) internal {
        (address asset, address quote) = (args.tokenAsset, args.tokenQuote);

        pools[args.poolId].changePoolLiquidity(args.deltaLiquidity);

        if (args.deltaLiquidity < 0) {
            _decreaseReserves(asset, args.deltaAsset);
            _decreaseReserves(quote, args.deltaQuote);
        } else {
            // note: Reserves are used at the end of instruction processing to interactions transactions.
            _increaseReserves(asset, args.deltaAsset);
            _increaseReserves(quote, args.deltaQuote);
        }
    }

<<<<<<< HEAD
=======
    /** @dev Reduces virtual reserves and liquidity. Credits `msg.sender`. */
    function _unallocate(
        bool useMax,
        uint64 poolId,
        uint128 deltaLiquidity
    ) internal returns (uint deltaAsset, uint deltaQuote) {
        if (useMax) deltaLiquidity = positions[msg.sender][poolId].freeLiquidity;
        if (deltaLiquidity == 0) revert ZeroLiquidity();

        HyperPool memory pool = pools[poolId];
        if (!pool.exists()) revert NonExistentPool(poolId);

        (deltaAsset, deltaQuote) = pool.getLiquidityDeltas(-toInt128(deltaLiquidity)); // rounds down

        ChangeLiquidityParams memory args = ChangeLiquidityParams(
            msg.sender,
            poolId,
            _blockTimestamp(),
            deltaAsset,
            deltaQuote,
            pool.pair.tokenAsset,
            pool.pair.tokenQuote,
            -toInt128(deltaLiquidity)
        );

        _changeLiquidity(args);
        emit Unallocate(poolId, pool.pair.tokenAsset, pool.pair.tokenQuote, deltaAsset, deltaQuote, deltaLiquidity);
    }

>>>>>>> 4eebc188
    function _stake(uint64 poolId, uint128 deltaLiquidity) internal {
        HyperPool storage pool = pools[poolId];
        if (!pool.exists()) revert NonExistentPool(poolId);

        HyperPosition memory pos = positions[msg.sender][poolId];
        if (deltaLiquidity == 0) revert ZeroLiquidity();
        if (pos.freeLiquidity < deltaLiquidity) revert InsufficientPosition(poolId);

        uint feeEarned = _changeStake(poolId, toInt128(deltaLiquidity));
        pool.stakedLiquidityDelta += toInt128(deltaLiquidity); // adds to total stake
        emit Stake(poolId, msg.sender, deltaLiquidity);
    }

    function _unstake(uint64 poolId, uint128 deltaLiquidity) internal returns (uint feeEarned) {
        HyperPool storage pool = pools[poolId];
        if (!pool.exists()) revert NonExistentPool(poolId);

        uint timestamp = _blockTimestamp();
        HyperPosition memory pos = positions[msg.sender][poolId];
        if (pos.stakeTimestamp == 0) revert PositionNotStaked(poolId);
        if (pos.unstakeTimestamp > timestamp) revert StakeNotMature(poolId); // todo: Investigate if its okay to unstake whenever.

<<<<<<< HEAD
        feeEarned = _changeStake(poolId, -int128(deltaLiquidity));
        pool.stakedLiquidityDelta -= int128(deltaLiquidity);
=======
        uint feeEarned = _changeStake(poolId, -toInt128(deltaLiquidity));
        pool.stakedLiquidityDelta -= toInt128(deltaLiquidity);
>>>>>>> 4eebc188
        emit Unstake(poolId, msg.sender, deltaLiquidity);
    }

    function _changeStake(uint64 poolId, int128 deltaLiquidity) internal returns (uint feeEarned) {
        uint timestamp = _blockTimestamp();
        HyperPool memory pool = pools[poolId];
        HyperPosition storage pos = positions[msg.sender][poolId];
        if (pos.stakeTimestamp == 0) pos.stakeTimestamp = timestamp.safeCastTo32();
        if (pos.unstakeTimestamp == 0) pos.unstakeTimestamp = pool.params.maturity();

        feeEarned = pos.syncPositionStakedFees(pool.stakedLiquidity, pool.feeGrowthGlobalReward); // must apply before liquidity changes.
        pos.changePositionLiquidity(timestamp, -deltaLiquidity);
        pos.stakedLiquidity = Assembly.addSignedDelta(pos.stakedLiquidity, deltaLiquidity);
    }

    // ===== Swaps ===== //

    /** * @dev Swaps in direction (0 or 1) exact input of tokens (0 = asset, 1 = quote) for output of tokens (0 = quote, 1 = asset) up to limit price. */
    function _swapExactIn(
        Order memory args
    ) internal returns (uint64 poolId, uint256 remainder, uint256 input, uint256 output) {
        if (args.input == 0) revert ZeroInput();

        HyperPool storage pool = pools[args.poolId];
        if (!pool.exists()) revert NonExistentPool(args.poolId);

        _state.sell = args.direction == 0; // 0: asset -> quote, 1: quote -> asset
        _state.fee = msg.sender == pool.controller ? pool.params.priorityFee : uint(pool.params.fee);
        _state.feeGrowthGlobal = _state.sell ? pool.feeGrowthGlobalAsset : pool.feeGrowthGlobalQuote;
        _state.tokenInput = _state.sell ? pool.pair.tokenAsset : pool.pair.tokenQuote;
        _state.tokenOutput = _state.sell ? pool.pair.tokenQuote : pool.pair.tokenAsset;

        Price.RMM memory rmm = Price.RMM({strike: pool.params.strike(), sigma: pool.params.volatility, tau: 0});
        Iteration memory _swap;
        {
            (uint256 price, int24 tick, uint updatedTau) = _computeSyncedPrice(args.poolId);
            rmm.tau = updatedTau;

            uint internalBalance = getBalance(msg.sender, _state.sell ? pool.pair.tokenAsset : pool.pair.tokenQuote);
            remainder = args.useMax == 1 ? internalBalance : args.input;
            remainder = remainder.scaleToWad(_state.sell ? pool.pair.decimalsAsset : pool.pair.decimalsQuote); // WAD
            _swap = Iteration({
                price: price,
                tick: tick,
                feeAmount: 0,
                remainder: remainder,
                liquidity: pool.liquidity,
                input: 0,
                output: 0
            });
        }
        if (rmm.tau == 0) revert PoolExpired();

        // =---= Effects =---= //

        // These are WAD values.
        uint256 liveIndependent;
        uint256 nextIndependent;
        uint256 liveDependent;
        uint256 nextDependent;
        uint priorityFeeAmount;

        {
            uint256 maxInput;
            uint256 deltaInput;

            // Virtual reserves
            if (_state.sell) {
                (liveDependent, liveIndependent) = rmm.computeReserves(_swap.price);
                maxInput = (FixedPointMathLib.WAD - liveIndependent).mulWadDown(_swap.liquidity); // There can be maximum 1:1 ratio between assets and liqudiity.
            } else {
                (liveIndependent, liveDependent) = rmm.computeReserves(_swap.price);
                maxInput = (rmm.strike - liveIndependent).mulWadDown(_swap.liquidity); // There can be maximum strike:1 liquidity ratio between quote and liquidity.
            }

            priorityFeeAmount = msg.sender == pool.controller ? (pool.liquidity * _state.fee) / 10_000 : 0;
            _swap.feeAmount = priorityFeeAmount != 0
                ? 0
                : ((_swap.remainder > maxInput ? maxInput : _swap.remainder) * _state.fee) / 10_000;
            _state.feeGrowthGlobal = FixedPointMathLib.divWadDown(_swap.feeAmount, _swap.liquidity);
            if (priorityFeeAmount != 0) _state.priorityFeeGrowthGlobal = priorityFeeAmount.divWadDown(_swap.liquidity);

            if (_swap.remainder > maxInput) {
                deltaInput = maxInput - _swap.feeAmount;
                nextIndependent = liveIndependent + deltaInput.divWadDown(_swap.liquidity);
                _swap.remainder -= (deltaInput + _swap.feeAmount);
            } else {
                deltaInput = _swap.remainder - _swap.feeAmount;
                nextIndependent = liveIndependent + deltaInput.divWadDown(_swap.liquidity);
                deltaInput = _swap.remainder; // Swap input amount including the fee payment.
                _swap.remainder = 0; // Clear the remainder to zero, as the order has been filled.
            }

            // Compute the output of the swap by computing the difference between the dependent reserves.
            if (_state.sell) nextDependent = rmm.getYWithX(nextIndependent);
            else nextDependent = rmm.getXWithY(nextIndependent);

            // Apply swap amounts to swap _state.
            _swap.input += deltaInput;
            _swap.output += (liveDependent - nextDependent);
        }

        {
            uint256 nextPrice;
            uint256 limitPrice = args.limit;
            int256 liveInvariantWad;
            int256 nextInvariantWad;

            if (_state.sell) {
                liveInvariantWad = rmm.invariantOf(liveDependent, liveIndependent);
                nextInvariantWad = rmm.invariantOf(nextDependent, nextIndependent);
                nextPrice = rmm.getPriceWithX(nextIndependent);
            } else {
                liveInvariantWad = rmm.invariantOf(liveIndependent, liveDependent);
                nextInvariantWad = rmm.invariantOf(nextIndependent, nextDependent);
                nextPrice = rmm.getPriceWithX(nextDependent);
            }

            if (!_state.sell && nextPrice > limitPrice) revert SwapLimitReached();
            if (_state.sell && limitPrice > nextPrice) revert SwapLimitReached();

            liveInvariantWad = liveInvariantWad.scaleFromWadDownSigned(pool.pair.decimalsQuote); // invariant is denominated in quote token.
            nextInvariantWad = nextInvariantWad.scaleFromWadDownSigned(pool.pair.decimalsQuote);
            if (nextInvariantWad < liveInvariantWad) revert InvalidInvariant(liveInvariantWad, nextInvariantWad);

            _swap.price = (nextPrice * 10_000_001) / 10_000_000; // todo: this prevents failure in fuzz tests, investigate further. Related to precision.
        }

        {
            uint inputDec;
            uint outputDec;
            if (_state.sell) {
                inputDec = pool.pair.decimalsAsset;
                outputDec = pool.pair.decimalsQuote;
            } else {
                inputDec = pool.pair.decimalsQuote;
                outputDec = pool.pair.decimalsAsset;
            }

            _swap.input = _swap.input.scaleFromWadUp(inputDec);
            _swap.output = _swap.output.scaleFromWadDown(outputDec);
        }

        // Apply pool effects.
        _syncPool(
            args.poolId,
            Price.computeTickWithPrice(_swap.price),
            _swap.price,
            _swap.liquidity,
            _state.sell ? _state.feeGrowthGlobal : 0,
            _state.sell ? 0 : _state.feeGrowthGlobal,
            _state.priorityFeeGrowthGlobal
        );

        // Apply reserve effects.
        if (priorityFeeAmount != 0) _increaseReserves(WETH, priorityFeeAmount);
        _increaseReserves(_state.tokenInput, _swap.input);
        _decreaseReserves(_state.tokenOutput, _swap.output);

        emit Swap(args.poolId, _swap.price, _state.tokenInput, _swap.input, _state.tokenOutput, _swap.output);

        delete _state;
        return (args.poolId, _swap.remainder, _swap.input, _swap.output);
    }

    /**
     * @dev Computes the price of the pool, which changes over time.
     *
     * @custom:reverts Underflows if the reserve of the input token is lower than the next one, after the next price movement.
     * @custom:reverts Underflows if current reserves of output token is less then next reserves.
     */
    function _computeSyncedPrice(uint64 poolId) internal view returns (uint256 price, int24 tick, uint updatedTau) {
        HyperPool memory pool = pools[poolId];
        if (!pool.exists()) revert NonExistentPool(poolId);

        (price, tick, updatedTau) = (pool.lastPrice, pool.lastTick, pool.tau(_blockTimestamp()));

        uint passed = getTimePassed(poolId);
        if (passed > 0) {
            uint256 tau = pool.lastTau(); // uses pool's last update timestamp.
            (price, tick) = pool.computePriceChangeWithTime(tau, passed);
        }
    }

    /**
     * @dev Effects on a Pool after a successful swap order condition has been met.
     */
    function _syncPool(
        uint64 poolId,
        int24 tick,
        uint256 price,
        uint256 liquidity,
        uint256 feeGrowthGlobalAsset,
        uint256 feeGrowthGlobalQuote,
        uint feeGrowthGlobalReward
    ) internal returns (uint256 timeDelta) {
        HyperPool storage pool = pools[poolId];

        uint256 timestamp = _blockTimestamp();
        timeDelta = getTimePassed(poolId);
        if (timeDelta > 0) {
            pool.stakedLiquidity = Assembly.addSignedDelta(pool.stakedLiquidity, pool.stakedLiquidityDelta);
            pool.stakedLiquidityDelta = 0;
        }

        if (pool.lastTick != tick) pool.lastTick = tick;
        if (pool.lastPrice != price) pool.lastPrice = price.safeCastTo128();
        if (pool.liquidity != liquidity) pool.liquidity = liquidity.safeCastTo128();
        if (pool.lastTimestamp != timestamp) pool.syncPoolTimestamp(timestamp);

        pool.feeGrowthGlobalAsset = Assembly.computeCheckpoint(pool.feeGrowthGlobalAsset, feeGrowthGlobalAsset);
        pool.feeGrowthGlobalQuote = Assembly.computeCheckpoint(pool.feeGrowthGlobalQuote, feeGrowthGlobalQuote);
        pool.feeGrowthGlobalReward = Assembly.computeCheckpoint(pool.feeGrowthGlobalReward, feeGrowthGlobalReward);
    }

    // ===== Initializing Pools ===== //

    function _createPair(address asset, address quote) internal returns (uint24 pairId) {
        if (asset == quote) revert SameTokenError();

        pairId = getPairId[asset][quote];
        if (pairId != 0) revert PairExists(pairId);

        (uint8 decimalsAsset, uint8 decimalsQuote) = (IERC20(asset).decimals(), IERC20(quote).decimals());
        if (!decimalsAsset.isBetween(Assembly.MIN_DECIMALS, Assembly.MAX_DECIMALS))
            revert InvalidDecimals(decimalsAsset);
        if (!decimalsQuote.isBetween(Assembly.MIN_DECIMALS, Assembly.MAX_DECIMALS))
            revert InvalidDecimals(decimalsQuote);

        unchecked {
            pairId = uint24(++getPairNonce);
        }

        getPairId[asset][quote] = pairId; // note: order of tokens matters!
        pairs[pairId] = HyperPair({
            tokenAsset: asset,
            decimalsAsset: decimalsAsset,
            tokenQuote: quote,
            decimalsQuote: decimalsQuote
        });

        emit CreatePair(pairId, asset, quote, decimalsAsset, decimalsQuote);
    }

    /** @dev If pairId == 0, its a magic variable that uses current pair nonce. */
    function _createPool(
        uint24 pairId,
        address controller,
        uint16 priorityFee,
        uint16 fee,
        uint16 vol,
        uint16 dur,
        uint16 jit,
        int24 max,
        uint128 price
    ) internal returns (uint64 poolId) {
        if (price == 0) revert ZeroPrice();

        uint32 timestamp = uint(_blockTimestamp()).safeCastTo32();
        HyperPool memory pool;
        pool.controller = controller;
        pool.lastTimestamp = timestamp;
        pool.lastPrice = price;
        pool.lastTick = Price.computeTickWithPrice(pool.lastPrice);
        bool isMutable = pool.controller != address(0);
        if (isMutable && priorityFee == 0) revert InvalidFee(priorityFee); // Cannot set priority to 0.

        uint24 pairNonce = pairId == 0 ? uint24(getPairNonce) : pairId; // magic variable
        pool.pair = pairs[pairNonce];

        HyperCurve memory params = HyperCurve({
            maxTick: max,
            jit: isMutable ? jit : uint8(_liquidityPolicy()),
            fee: fee,
            duration: dur,
            volatility: vol,
            priorityFee: isMutable ? priorityFee : 0, // min fee
            createdAt: timestamp
        });
        params.validateParameters();
        pool.params = params;

        uint32 poolNonce;
        unchecked {
            poolNonce = uint32(++getPoolNonce);
        }

        poolId = Enigma.encodePoolId(pairNonce, isMutable, poolNonce);
        if (pools[poolId].exists()) revert PoolExists();

        pools[poolId] = pool; // effect

        emit CreatePool(poolId, isMutable, pool.pair.tokenAsset, pool.pair.tokenQuote, price);
    }

    function changeParameters(
        uint64 poolId,
        uint16 priorityFee,
        uint16 fee,
        uint16 volatility,
        uint16 duration,
        uint16 jit,
        int24 maxTick
    ) external lock interactions {
        HyperPool storage pool = pools[poolId];
        if (pool.controller != msg.sender) revert NotController();

        HyperCurve memory modified = pool.params;
        if (jit != 0) modified.jit = jit;
        if (maxTick != 0) modified.maxTick = maxTick;
        if (fee != 0) modified.fee = fee;
        if (volatility != 0) modified.volatility = volatility;
        if (duration != 0) modified.duration = duration;
        if (priorityFee != 0) modified.priorityFee = priorityFee;

        pool.changePoolParameters(modified);

        emit ChangeParameters(poolId, priorityFee, fee, volatility, duration, jit, maxTick);
    }

    /** @dev Overridable in tests.  */
    function _blockTimestamp() internal view virtual returns (uint128) {
        return uint128(block.timestamp);
    }

    /** @dev Overridable in tests.  */
    function _liquidityPolicy() internal view virtual returns (uint256) {
        return JUST_IN_TIME_LIQUIDITY_POLICY;
    }

    // ===== Accounting System ===== //
    /**
     * @dev Reserves are an internally tracked amount of tokens that should match the return value of `balanceOf`.
     *
     * @custom:security Directly manipulates reserves.
     */
    function _increaseReserves(address token, uint256 amount) internal {
        __account__.increase(token, amount);
        emit IncreaseReserveBalance(token, amount);
    }

    /**
     * @dev Reserves are an internally tracked amount of tokens that should match the return value of `balanceOf`.
     *
     * @custom:security Directly manipulates reserves.
     * @custom:reverts With `InsufficientReserve` if current reserve balance for `token` iss less than `amount`.
     */
    function _decreaseReserves(address token, uint256 amount) internal {
        __account__.decrease(token, amount);
        emit DecreaseReserveBalance(token, amount);
    }

    /**
     * @dev A positive credit is a receivable paid to the `msg.sender` internal balance.
     *      Positive credits are only applied to the internal balance of the account.
     *      Therefore, it does not require a state change for the global reserves.
     *
     * @custom:security Directly manipulates intrernal balances.
     */
    function _applyCredit(address token, uint256 amount) internal {
        __account__.credit(msg.sender, token, amount);
        emit IncreaseUserBalance(msg.sender, token, amount);
    }

    /**
     * @dev A positive debit is a cost that must be paid for a transaction to be processed.
     *      If a balance exists for the token for the internal balance of `msg.sender`,
     *      it will be used to pay the debit. Else, the contract expects tokens to be transferred in.
     *
     * @custom:security Directly manipulates intrernal balances.
     */
    function _applyDebit(address token, uint256 amount) internal {
        __account__.debit(msg.sender, token, amount);
        emit DecreaseUserBalance(msg.sender, token, amount);
    }

    /**
     * @dev Alternative entrypoint to execute functions.
     * @param data Encoded Enigma data. First byte must be an Enigma instruction.
     */
    function _process(bytes calldata data) internal {
        (, bytes1 instruction) = Assembly.separate(data[0]); // Upper byte is useMax, lower byte is instruction.

        if (instruction == Enigma.ALLOCATE) {
            (uint8 useMax, uint64 poolId, uint128 deltaLiquidity) = Enigma.decodeAllocate(data);
            _allocate(useMax == 1, poolId, deltaLiquidity);
        } else if (instruction == Enigma.UNALLOCATE) {
            (uint8 useMax, uint64 poolId, uint128 deltaLiquidity) = Enigma.decodeUnallocate(data);
            _unallocate(useMax == 1, poolId, deltaLiquidity);
        } else if (instruction == Enigma.SWAP) {
            Order memory args;
            (args.useMax, args.poolId, args.input, args.limit, args.direction) = Enigma.decodeSwap(data);
            _swapExactIn(args);
        } else if (instruction == Enigma.STAKE_POSITION) {
            (uint64 poolId, uint128 deltaLiquidity) = Enigma.decodeStakePosition(data);
            _stake(poolId, deltaLiquidity);
        } else if (instruction == Enigma.UNSTAKE_POSITION) {
            (uint64 poolId, uint128 deltaLiquidity) = Enigma.decodeUnstakePosition(data);
            _unstake(poolId, deltaLiquidity);
        } else if (instruction == Enigma.CREATE_POOL) {
            (
                uint24 pairId,
                address controller,
                uint16 priorityFee,
                uint16 fee,
                uint16 vol,
                uint16 dur,
                uint16 jit,
                int24 max,
                uint128 price
            ) = Enigma.decodeCreatePool(data);
            _createPool(pairId, controller, priorityFee, fee, vol, dur, jit, max, price);
        } else if (instruction == Enigma.CREATE_PAIR) {
            (address asset, address quote) = Enigma.decodeCreatePair(data);
            _createPair(asset, quote);
        } else {
            revert InvalidInstruction();
        }
    }

    /**
        
        Be aware of these settlement invariants:

        Invariant 1. Every token that is interacted with is cached and exists.
        Invariant 2. Tokens are removed from cache, and cache is empty by end of settlement.
        Invariant 3. Cached tokens cannot be carried over from previous transactions.
        Invariant 4. Execution does not exit during the loops prematurely.
        Invariant 5. Account `settled` bool is set to true at end of `settlement`.
        Invariant 6. Debits reduce `reserves` of `token`.

     */
    function _settlement() internal {
        if (!__account__.prepared) revert OS.NotPreparedToSettle();

        address[] memory tokens = __account__.warm;
        uint256 loops = tokens.length;
        if (loops == 0) return __account__.reset(); // exit early.

        uint x;
        uint i = loops;
        do {
            // Loop backwards to pop tokens off.
            address token = tokens[i - 1];
            // Apply credits or debits to net balance.
            (uint credited, uint debited, uint remainder) = __account__.settle(token, address(this));
            // Reserves were increased, we paid a debit, therefore need to decrease reserves by `debited` amount.
            if (debited > 0) {
                emit DecreaseUserBalance(msg.sender, token, debited);
                emit DecreaseReserveBalance(token, debited);
            }
            // Reserves were not tracking some tokens, increase the reserves to account for them.
            if (credited > 0) {
                emit IncreaseUserBalance(msg.sender, token, credited);
                emit IncreaseReserveBalance(token, credited);
            }
            // Outstanding amount must be transferred in.
            if (remainder > 0) _payments.push(Payment({token: token, amount: remainder}));
            // Token accounted for.
            __account__.warm.pop();
            unchecked {
                --i;
                ++x;
            }
        } while (i != 0);

        Payment[] memory payments = _payments;

        uint px = payments.length;
        while (px != 0) {
            uint index = px - 1;
            OS.__dangerousTransferFrom__(payments[index].token, address(this), payments[index].amount);
            unchecked {
                --px;
            }
        }

        __account__.reset();
        delete _payments;
    }

    // ===== View ===== //

    /** @dev Can be manipulated. */
    function getLatestPrice(uint64 poolId) public view returns (uint price) {
        (price, , ) = _computeSyncedPrice(poolId);
    }

    function getTimePassed(uint64 poolId) public view returns (uint) {
        return _blockTimestamp() - pools[poolId].lastTimestamp;
    }

    function getVirtualReserves(uint64 poolId) public view override returns (uint128 deltaAsset, uint128 deltaQuote) {
        return pools[poolId].getVirtualReserves();
    }

    function getMaxLiquidity(
        uint64 poolId,
        uint deltaAsset,
        uint deltaQuote
    ) public view override returns (uint128 deltaLiquidity) {
        return pools[poolId].getMaxLiquidity(deltaAsset, deltaQuote);
    }

    function getLiquidityDeltas(
        uint64 poolId,
        int128 deltaLiquidity
    ) public view override returns (uint128 deltaAsset, uint128 deltaQuote) {
        return pools[poolId].getLiquidityDeltas(deltaLiquidity);
    }

    function getAmounts(uint64 poolId) public view override returns (uint256 deltaAsset, uint256 deltaQuote) {
        return pools[poolId].getAmounts();
    }

    function getAmountOut(uint64 poolId, bool sellAsset, uint amountIn) public view returns (uint output) {
        uint24 pairId = Enigma.decodePairIdFromPoolId(poolId);
        HyperPool memory pool = pools[poolId];
        (output, ) = pool.getAmountOut({
            pair: pairs[pairId],
            sellAsset: sellAsset,
            amountIn: amountIn,
            timeSinceUpdate: _blockTimestamp() - pool.lastTimestamp
        });
    }
}<|MERGE_RESOLUTION|>--- conflicted
+++ resolved
@@ -240,7 +240,6 @@
         if (deltaLiquidity == 0) revert ZeroLiquidity();
         (deltaAsset, deltaQuote) = pool.getLiquidityDeltas(toInt128(deltaLiquidity)); // note: rounds up.
 
-<<<<<<< HEAD
         ChangeLiquidityParams memory args = ChangeLiquidityParams({
             owner: msg.sender,
             poolId: poolId,
@@ -249,7 +248,7 @@
             deltaQuote: deltaQuote,
             tokenAsset: pool.pair.tokenAsset,
             tokenQuote: pool.pair.tokenQuote,
-            deltaLiquidity: int128(deltaLiquidity) // TODO: add better type safety for these conversions, or tests to make sure its not an issue.
+            deltaLiquidity: toInt128(deltaLiquidity) // TODO: add better type safety for these conversions, or tests to make sure its not an issue.
         });
 
         _changeLiquidity(args);
@@ -268,7 +267,7 @@
         HyperPool memory pool = pools[poolId];
         if (!pool.exists()) revert NonExistentPool(poolId);
 
-        (deltaAsset, deltaQuote) = pool.getLiquidityDeltas(-int128(deltaLiquidity)); // rounds down
+        (deltaAsset, deltaQuote) = pool.getLiquidityDeltas(-toInt128(deltaLiquidity)); // rounds down
 
         ChangeLiquidityParams memory args = ChangeLiquidityParams({
             owner: msg.sender,
@@ -278,20 +277,8 @@
             deltaQuote: deltaQuote,
             tokenAsset: pool.pair.tokenAsset,
             tokenQuote: pool.pair.tokenQuote,
-            deltaLiquidity: -int128(deltaLiquidity)
+            deltaLiquidity: -toInt128(deltaLiquidity)
         });
-=======
-        ChangeLiquidityParams memory args = ChangeLiquidityParams(
-            msg.sender,
-            poolId,
-            _blockTimestamp(),
-            deltaAsset,
-            deltaQuote,
-            pair.tokenAsset,
-            pair.tokenQuote,
-            toInt128(deltaLiquidity)
-        );
->>>>>>> 4eebc188
 
         _changeLiquidity(args);
         emit Unallocate(poolId, pool.pair.tokenAsset, pool.pair.tokenQuote, deltaAsset, deltaQuote, deltaLiquidity);
@@ -339,38 +326,6 @@
         }
     }
 
-<<<<<<< HEAD
-=======
-    /** @dev Reduces virtual reserves and liquidity. Credits `msg.sender`. */
-    function _unallocate(
-        bool useMax,
-        uint64 poolId,
-        uint128 deltaLiquidity
-    ) internal returns (uint deltaAsset, uint deltaQuote) {
-        if (useMax) deltaLiquidity = positions[msg.sender][poolId].freeLiquidity;
-        if (deltaLiquidity == 0) revert ZeroLiquidity();
-
-        HyperPool memory pool = pools[poolId];
-        if (!pool.exists()) revert NonExistentPool(poolId);
-
-        (deltaAsset, deltaQuote) = pool.getLiquidityDeltas(-toInt128(deltaLiquidity)); // rounds down
-
-        ChangeLiquidityParams memory args = ChangeLiquidityParams(
-            msg.sender,
-            poolId,
-            _blockTimestamp(),
-            deltaAsset,
-            deltaQuote,
-            pool.pair.tokenAsset,
-            pool.pair.tokenQuote,
-            -toInt128(deltaLiquidity)
-        );
-
-        _changeLiquidity(args);
-        emit Unallocate(poolId, pool.pair.tokenAsset, pool.pair.tokenQuote, deltaAsset, deltaQuote, deltaLiquidity);
-    }
-
->>>>>>> 4eebc188
     function _stake(uint64 poolId, uint128 deltaLiquidity) internal {
         HyperPool storage pool = pools[poolId];
         if (!pool.exists()) revert NonExistentPool(poolId);
@@ -393,13 +348,8 @@
         if (pos.stakeTimestamp == 0) revert PositionNotStaked(poolId);
         if (pos.unstakeTimestamp > timestamp) revert StakeNotMature(poolId); // todo: Investigate if its okay to unstake whenever.
 
-<<<<<<< HEAD
-        feeEarned = _changeStake(poolId, -int128(deltaLiquidity));
-        pool.stakedLiquidityDelta -= int128(deltaLiquidity);
-=======
-        uint feeEarned = _changeStake(poolId, -toInt128(deltaLiquidity));
+        feeEarned = _changeStake(poolId, -toInt128(deltaLiquidity));
         pool.stakedLiquidityDelta -= toInt128(deltaLiquidity);
->>>>>>> 4eebc188
         emit Unstake(poolId, msg.sender, deltaLiquidity);
     }
 
