// SPDX-License-Identifier: GPL-3.0-only
pragma solidity 0.8.13;

import {UD60x18, fromUD60x18, toUD60x18, wrap as wrapUD60x18, unwrap as unwrapUD60x18} from "@prb/math/UD60x18.sol";
import {SD59x18, fromSD59x18, toSD59x18, wrap as wrapSD59x18, unwrap as unwrapSD59x18} from "@prb/math/SD59x18.sol";

uint256 constant PRICE_GRID_BASE = 1000100000000000000; // 1.0001e18
uint256 constant SQRT_PRICE_GRID_BASE = 1000049998750062496; // 60x18 value for 1.0001.sqrt()
uint256 constant LN_SQRT_PRICE_GRID_BASE = 49997500166647; // 60x18 value for 1.0001.sqrt().ln()

enum Rounding {
    Down,
    Up
}

// TODO: Solve the overloading issue or delete one of these functions
function abs(int256 n) pure returns (uint256) {
    return uint256(n > 0 ? n : ~n + 1);
}

function abs_(int128 n) pure returns (uint128) {
    return uint128(n > 0 ? n : ~n + 1);
}

/// @dev Get the price square root using the slot index
///      $$\sqrt_p(i)=sqrt(1.0001)^{i}$$
function _getSqrtPriceAtSlot(int128 slotIndex) pure returns (UD60x18 sqrtPrice) {
    if (slotIndex == 0) {
        sqrtPrice = toUD60x18(1);
    } else {
        sqrtPrice = wrapUD60x18(SQRT_PRICE_GRID_BASE).pow(toUD60x18(abs_(slotIndex)));
        if (slotIndex < 0) {
            sqrtPrice = sqrtPrice.inv();
        }
    }
}

/// @dev Get the slot index using price square root
///      $$i = ln(sqrtPrice) / ln(sqrt(1.0001))$$
function _getSlotAtSqrtPrice(UD60x18 sqrtPrice) pure returns (int128 slotIndex) {
    // convert to SD59x18 in order to get signed slot indexes
    SD59x18 _sqrtPrice = wrapSD59x18(int256(unwrapUD60x18(sqrtPrice)));
    SD59x18 _lnSqrtPriceGridBase = wrapSD59x18(int256(LN_SQRT_PRICE_GRID_BASE));
    // if slotIndex is positive like 1.3, we want to round down to 1
    // if slotIndex is negative like -1.3, we want to round down to -2
    slotIndex = int128(fromSD59x18(_sqrtPrice.ln().div(_lnSqrtPriceGridBase).floor()));
}

function _calculateLiquidityUnderlying(
    uint256 liquidity,
    UD60x18 sqrtPriceCurrentSlot,
    int128 lowerSlotIndex,
    int128 upperSlotIndex,
    Rounding rounding
) pure returns (uint256 amountA, uint256 amountB) {
    UD60x18 sqrtPriceUpperSlot = _getSqrtPriceAtSlot(upperSlotIndex);
    UD60x18 sqrtPriceLowerSlot = _getSqrtPriceAtSlot(lowerSlotIndex);

    UD60x18 rawAmountA;
    UD60x18 rawAmountB;

    if (sqrtPriceCurrentSlot.lte(sqrtPriceLowerSlot)) {
        rawAmountA = toUD60x18(liquidity).mul(sqrtPriceLowerSlot.inv().sub(sqrtPriceUpperSlot.inv()));
    } else if (sqrtPriceCurrentSlot.lt(sqrtPriceUpperSlot)) {
        rawAmountA = toUD60x18(liquidity).mul(sqrtPriceCurrentSlot.inv().sub(sqrtPriceUpperSlot.inv()));
        rawAmountB = toUD60x18(liquidity).mul(sqrtPriceCurrentSlot.sub(sqrtPriceLowerSlot));
    } else {
        rawAmountB = toUD60x18(liquidity).mul(sqrtPriceUpperSlot.sub(sqrtPriceLowerSlot));
    }

    amountA = fromUD60x18(rounding == Rounding.Up ? rawAmountA.ceil() : rawAmountA);
    amountB = fromUD60x18(rounding == Rounding.Up ? rawAmountB.ceil() : rawAmountB);
}

function getDeltaAToNextPrice(
    UD60x18 sqrtPriceCurrentSlot,
    UD60x18 sqrtPriceNextSlot,
    uint256 liquidity,
    Rounding rounding
) pure returns (uint256) {
<<<<<<< HEAD
    (sqrtPriceNextSlot, sqrtPriceCurrentSlot) = sqrtPriceNextSlot.lte(sqrtPriceCurrentSlot) ? (sqrtPriceNextSlot, sqrtPriceCurrentSlot) : (sqrtPriceCurrentSlot, sqrtPriceNextSlot);
    UD60x18 rawDeltaX = toUD60x18(liquidity).div(sqrtPriceNextSlot).sub(toUD60x18(liquidity).div(sqrtPriceCurrentSlot));
    return fromUD60x18(shouldRoundUp ? rawDeltaX.ceil() : rawDeltaX);
=======
    UD60x18 rawDeltaA = toUD60x18(liquidity).div(sqrtPriceNextSlot).sub(toUD60x18(liquidity).div(sqrtPriceCurrentSlot));
    return fromUD60x18(rounding == Rounding.Up ? rawDeltaA.ceil() : rawDeltaA);
>>>>>>> bef798f4
}

function getDeltaBToNextPrice(
    UD60x18 sqrtPriceCurrentSlot,
    UD60x18 sqrtPriceNextSlot,
    uint256 liquidity,
    Rounding rounding
) pure returns (uint256) {
<<<<<<< HEAD
    (sqrtPriceNextSlot, sqrtPriceCurrentSlot) = sqrtPriceNextSlot.gte(sqrtPriceCurrentSlot) ? (sqrtPriceNextSlot, sqrtPriceCurrentSlot) : (sqrtPriceCurrentSlot, sqrtPriceNextSlot);
    UD60x18 rawDeltaY = toUD60x18(liquidity).mul(sqrtPriceNextSlot.sub(sqrtPriceCurrentSlot));
    return fromUD60x18(shouldRoundUp ? rawDeltaY.ceil() : rawDeltaY);
=======
    UD60x18 rawDeltaB = toUD60x18(liquidity).mul(sqrtPriceNextSlot.sub(sqrtPriceCurrentSlot));
    return fromUD60x18(rounding == Rounding.Up ? rawDeltaB.ceil() : rawDeltaB);
>>>>>>> bef798f4
}

function getTargetPriceUsingDeltaA(
    UD60x18 sqrtPriceCurrentSlot,
    uint256 liquidity,
    uint256 deltaA
) pure returns (UD60x18) {
    return
        toUD60x18(liquidity).mul(sqrtPriceCurrentSlot).div(
            toUD60x18(deltaA).mul(sqrtPriceCurrentSlot).add(toUD60x18(liquidity))
        );
}

function getTargetPriceUsingDeltaB(
    UD60x18 sqrtPriceCurrentSlot,
    uint256 liquidity,
    uint256 deltaB
) pure returns (UD60x18) {
    return toUD60x18(deltaB).div(toUD60x18(liquidity)).add(sqrtPriceCurrentSlot);
}<|MERGE_RESOLUTION|>--- conflicted
+++ resolved
@@ -78,14 +78,9 @@
     uint256 liquidity,
     Rounding rounding
 ) pure returns (uint256) {
-<<<<<<< HEAD
     (sqrtPriceNextSlot, sqrtPriceCurrentSlot) = sqrtPriceNextSlot.lte(sqrtPriceCurrentSlot) ? (sqrtPriceNextSlot, sqrtPriceCurrentSlot) : (sqrtPriceCurrentSlot, sqrtPriceNextSlot);
-    UD60x18 rawDeltaX = toUD60x18(liquidity).div(sqrtPriceNextSlot).sub(toUD60x18(liquidity).div(sqrtPriceCurrentSlot));
-    return fromUD60x18(shouldRoundUp ? rawDeltaX.ceil() : rawDeltaX);
-=======
     UD60x18 rawDeltaA = toUD60x18(liquidity).div(sqrtPriceNextSlot).sub(toUD60x18(liquidity).div(sqrtPriceCurrentSlot));
     return fromUD60x18(rounding == Rounding.Up ? rawDeltaA.ceil() : rawDeltaA);
->>>>>>> bef798f4
 }
 
 function getDeltaBToNextPrice(
@@ -94,14 +89,9 @@
     uint256 liquidity,
     Rounding rounding
 ) pure returns (uint256) {
-<<<<<<< HEAD
     (sqrtPriceNextSlot, sqrtPriceCurrentSlot) = sqrtPriceNextSlot.gte(sqrtPriceCurrentSlot) ? (sqrtPriceNextSlot, sqrtPriceCurrentSlot) : (sqrtPriceCurrentSlot, sqrtPriceNextSlot);
-    UD60x18 rawDeltaY = toUD60x18(liquidity).mul(sqrtPriceNextSlot.sub(sqrtPriceCurrentSlot));
-    return fromUD60x18(shouldRoundUp ? rawDeltaY.ceil() : rawDeltaY);
-=======
     UD60x18 rawDeltaB = toUD60x18(liquidity).mul(sqrtPriceNextSlot.sub(sqrtPriceCurrentSlot));
     return fromUD60x18(rounding == Rounding.Up ? rawDeltaB.ceil() : rawDeltaB);
->>>>>>> bef798f4
 }
 
 function getTargetPriceUsingDeltaA(
