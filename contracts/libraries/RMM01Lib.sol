// SPDX-License-Identifier: AGPL-3.0-only
pragma solidity 0.8.13;

import "solstat/Invariant.sol";
import {
    PortfolioPool,
    Iteration,
    SwapInputTooSmall,
    AssemblyLib,
    PERCENTAGE
} from "../PortfolioLib.sol";
import "./BisectionLib.sol";

uint256 constant SQRT_WAD = 1e9;
uint256 constant WAD = 1 ether;
uint256 constant YEAR = 31556953 seconds;
uint256 constant BISECTION_EPSILON = 1;

/**
 * @title   RMM01Lib
 * @author  Primitive™
 * @notice  Implements math for RMM-01 objective.
 */
library RMM01Lib {
    using AssemblyLib for uint256;
    using FixedPointMathLib for int256;
    using FixedPointMathLib for uint256;

    error UndefinedPrice();
    error OverflowWad(int256 wad);

    /**
     * @dev Computes the invariant of the RMM-01 trading function.
     * @param self Pool instance.
     * @param R_x Quantity of `asset` reserves scaled to WAD units per WAD of liquidity.
     * @param R_y Quantity of `quote` reserves scaled to WAD units per WAD of liquidity.
     * @param timeRemainingSec Amount of time in seconds until the `self` PortfolioPool is matured.
     * @return invariantWad Signed invariant denominated in `quote` tokens, scaled to WAD units.
     * @custom:math k = y - KΦ(Φ⁻¹(1-x) - σ√τ)
     * @custom:dependency https://github.com/primitivefinance/solstat
     */
    function invariantOf(
        PortfolioPool memory self,
        uint256 R_x,
        uint256 R_y,
        uint256 timeRemainingSec
    ) internal pure returns (int256 invariantWad) {
        return Invariant.invariant({
            R_y: R_y,
            R_x: R_x,
            stk: self.params.maxPrice,
            vol: convertPercentageToWad(self.params.volatility),
            tau: timeRemainingSec
        });
    }

    /**
     * @dev Approximation of amount out of tokens given a swap `amountIn`.
     * It is not exactly precise to the optimal amount.
     * @param amountIn Quantity of tokens in, units are native token decimals.
     * @param timestamp Timestamp to use to compute the remaining duration in the Portfolio.
     * @custom:error Maximum absolute error of 1e-6.
     */
    function getAmountOut(
        PortfolioPool memory self,
        bool sellAsset,
        uint256 amountIn,
        int256 liquidityDelta,
        uint256 timestamp,
        address swapper
    ) internal view returns (uint256 amountOut) {
        // Sets data.invariant, data.liquidity, and data.remainder.
        (Iteration memory data, uint256 tau) = getSwapData(
            self, sellAsset, amountIn, liquidityDelta, timestamp, swapper
        ); // Declare and assign variables individual to save on gas spent on initializing 0 values.

        // Uses data.invariant, data.liquidity, and data.remainder to compute next input reserve.
        // Uses next input reserve to compute output reserve.
        (uint256 prevDepTotalWad, uint256 nextDepTotalWad) =
            computeSwapStep(self, data, sellAsset, tau);

        // Checks to make sure next reserve decreases and computes the difference in WAD.
        if (nextDepTotalWad > prevDepTotalWad) revert SwapInputTooSmall();
        data.output += prevDepTotalWad - nextDepTotalWad;

        // Scale down amounts from WAD.
        uint256 outputDec =
            sellAsset ? self.pair.decimalsQuote : self.pair.decimalsAsset;
        amountOut = data.output.scaleFromWadDown(outputDec);
    }

    /**
     * @dev Fetches the data needed to simulate a swap to compute the output of tokens.
     */
    function getSwapData(
        PortfolioPool memory self,
        bool sellAsset,
        uint256 amountIn,
        int256 liquidityDelta,
        uint256 timestamp,
        address swapper
    ) internal pure returns (Iteration memory, uint256 tau) {
        Iteration memory data;
        uint256 fee = self.controller == swapper
            ? self.params.priorityFee
            : self.params.fee;

<<<<<<< HEAD
        data.liquidity = self.liquidity;
=======
        data.liquidity = liquidityDelta > 0
            ? self.liquidity + uint256(liquidityDelta)
            : self.liquidity - uint256(-liquidityDelta);

>>>>>>> d0cbc867
        (data.virtualX, data.virtualY) = self.getVirtualReservesWad();
        tau = self.computeTau(timestamp);

        uint256 R_x;
        uint256 R_y;
        if (sellAsset) {
            R_x = data.virtualX.divWadDown(data.liquidity);
            R_y = data.virtualY.divWadUp(data.liquidity);
        } else {
            R_x = data.virtualX.divWadUp(data.liquidity);
            R_y = data.virtualY.divWadDown(data.liquidity);
        }

<<<<<<< HEAD
        data.prevInvariant =
            invariantOf({self: self, R_x: R_x, R_y: R_y, timeRemainingSec: tau});
=======
        data.prevInvariant = invariantOf({
            self: self,
            R_x: R_x,
            R_y: R_y,
            timeRemainingSec: tau
        });
>>>>>>> d0cbc867
        data.remainder = amountIn.scaleToWad(
            sellAsset ? self.pair.decimalsAsset : self.pair.decimalsQuote
        );
        data.feeAmount = (data.remainder * fee) / PERCENTAGE;

        return (data, tau);
    }

    /**
     * @dev Simulates a swap and computes the output tokens given an amount of tokens in.
     */
    function computeSwapStep(
        PortfolioPool memory self,
        Iteration memory data,
        bool sellAsset,
        uint256 tau
    ) internal pure returns (uint256 prevDep, uint256 nextDep) {
        uint256 prevInd;
        uint256 nextIndWadPerLiquidity;
        uint256 nextDepWadPerLiquidity;
        uint256 volatilityWad = convertPercentageToWad(self.params.volatility);

        // If sellAsset, ind = x && dep = y, else ind = y && dep = x
        // These are the total reserves of tokens in the pool scaled to WAD decimals.
        if (sellAsset) {
            (prevInd, prevDep) = (data.virtualX, data.virtualY);
        } else {
            (prevDep, prevInd) = (data.virtualX, data.virtualY);
        }

        uint256 deltaInLessFee = data.remainder - data.feeAmount;
        nextIndWadPerLiquidity = prevInd + deltaInLessFee;
        nextIndWadPerLiquidity =
            nextIndWadPerLiquidity.divWadDown(data.liquidity);

        // Compute the output of the swap by computing the difference between the dependent reserves.
        // Uses the next independent reserve in WAD units per 1 WAD of liquidity.
        if (sellAsset) {
            nextDepWadPerLiquidity = Invariant.getY({
                R_x: nextIndWadPerLiquidity,
                stk: self.params.maxPrice,
                vol: volatilityWad,
                tau: tau,
                inv: data.prevInvariant
            });
        } else {
            nextDepWadPerLiquidity = Invariant.getX({
                R_y: nextIndWadPerLiquidity,
                stk: self.params.maxPrice,
                vol: volatilityWad,
                tau: tau,
                inv: data.prevInvariant
            });
        }

<<<<<<< HEAD
        Bisection memory args;
        args.optimizeQuoteReserve = sellAsset;
        args.terminalPriceWad = self.params.maxPrice;
        args.volatilityWad = volatilityWad;
        args.tauSeconds = tau;
        args.reserveWadPerLiquidity = nextIndWadPerLiquidity;

        uint256 lower = nextDep.mulDivDown(9999, 10000);
        uint256 upper = nextDep.mulDivUp(10001, 10000);
        // Each reserve has a minimum lower bound of 0.
        // Each reserve has its own upper bound per liquidity unit.
        // The quote reserve is bounded by the max price.
        // The asset reserve is bounded by 1E18.
        uint256 maximum = sellAsset ? args.terminalPriceWad : 1 ether;
        upper = upper > maximum ? maximum : upper;

        // Using the approximated next dependent reserve,
        // optimize around 0.01% error to find the precise dependent reserve.
        nextDepWadPerLiquidity = bisection(
            args,
            lower,
            upper,
            BISECTION_EPSILON,
            256, // todo: potentially expose the max iteration parameter to the Portfolio `getAmountOut` function.
            optimizeDependentReserve
        );

        // Scales the next dependent per liquidity to total dependent reserves, in WAD units.
        nextDep = nextDepWadPerLiquidity.mulWadDown(data.liquidity);
    }

    function optimizeDependentReserve(
        Bisection memory args,
        uint256 optimized
    ) internal pure returns (int256) {
        return Invariant.invariant({
            R_y: args.optimizeQuoteReserve ? optimized : args.reserveWadPerLiquidity,
            R_x: args.optimizeQuoteReserve ? args.reserveWadPerLiquidity : optimized,
            stk: args.terminalPriceWad,
            vol: args.volatilityWad,
            tau: args.tauSeconds
        });
=======
        // Scales the next dependent per liquidity to total dependent reserves, in WAD units.
        nextDep = nextDepWadPerLiquidity.mulWadDown(data.liquidity);
>>>>>>> d0cbc867
    }

    /**
     * @dev Computes the amount of `asset` and `quote` tokens scaled to WAD units to track per WAD units of liquidity.
     * @param priceWad Price of `asset` token scaled to WAD units.
     * @param invariantWad Current invariant of the pool in its native WAD units.
     */
    function computeReservesWithPrice(
        PortfolioPool memory self,
        uint256 priceWad,
        int128 invariantWad
    ) internal pure returns (uint256 R_x, uint256 R_y) {
        uint256 terminalPriceWad = self.params.maxPrice;
        uint256 volatilityFactorWad =
            convertPercentageToWad(self.params.volatility);
        uint256 timeRemainingSec = self.lastTau(); // uses self.lastTimestamp, is it set?
        R_x = getXWithPrice({
            prc: priceWad,
            stk: terminalPriceWad,
            vol: self.params.volatility,
            tau: timeRemainingSec
        });
        R_y = Invariant.getY({
            R_x: R_x,
            stk: terminalPriceWad,
            vol: volatilityFactorWad,
            tau: timeRemainingSec,
            inv: invariantWad
        });
    }

    // ===== Raw Functions ===== //

    /**
     * @dev Used in `getVirtualReservesWad` to compute the virtual amount of assets at the self's price.
     * @param prc WAD
     * @param stk WAD
     * @param vol percentage
     * @param tau seconds
     * @return R_x WAD
     * @custom:math R_x = 1 - Φ(( ln(S/K) + (σ²/2)τ ) / σ√τ)
     */
    function getXWithPrice(
        uint256 prc,
        uint256 stk,
        uint256 vol,
        uint256 tau
    ) internal pure returns (uint256 R_x) {
        uint256 input = FixedPointMathLib.divWadDown(prc, stk);
        if (input != 0) {
            int256 ln = FixedPointMathLib.lnWad(int256(input));
            uint256 tauYears = convertSecondsToWadYears(tau);

            uint256 sigmaWad = convertPercentageToWad(vol);
            uint256 doubleSigma = (sigmaWad * sigmaWad) / uint256(Gaussian.TWO);
            uint256 halfSigmaTau = doubleSigma * tauYears;
            uint256 sqrtTauSigma =
                (tauYears.sqrt() * SQRT_WAD).mulWadDown(sigmaWad);

            int256 lnOverVol = (ln * Gaussian.ONE + int256(halfSigmaTau))
                / int256(sqrtTauSigma);
            int256 cdf = Gaussian.cdf(lnOverVol);
            if (cdf > Gaussian.ONE) revert OverflowWad(cdf);
            R_x = uint256(Gaussian.ONE - cdf);
        }
    }

    /**
     * @dev price(R_x) = Ke^(Φ^-1(1 - R_x)σ√τ - 1/2σ^2τ)
     *      As lim_x->0, S(x) = +infinity for all tau > 0 and vol > 0.
     *      As lim_x->1, S(x) = 0 for all tau > 0 and vol > 0.
     *      If tau or vol is zero, price is equal to strike.
     * @param R_x WAD
     * @param stk WAD
     * @param vol percentage
     * @param tau seconds
     * @return prc WAD
     */
    function getPriceWithX(
        uint256 R_x,
        uint256 stk,
        uint256 vol,
        uint256 tau
    ) internal pure returns (uint256 prc) {
        uint256 tauYears = convertSecondsToWadYears(tau);
        uint256 volWad = convertPercentageToWad(vol);

        if (uint256(Gaussian.ONE) < R_x) revert OverflowWad(int256(R_x));
        if (R_x == 0) revert UndefinedPrice(); // As lim_x->0, S(x) = +infinity.
        if (tauYears == 0 || volWad == 0) return stk; // Ke^(0 - 0) = K.
        if (R_x == uint256(Gaussian.ONE)) return stk; // As lim_x->1, S(x) = 0 for all tau > 0 and vol > 0.

        int256 input = Gaussian.ONE - int256(R_x);
        int256 ppf = Gaussian.ppf(input);
        uint256 sqrtTauSigma = (tauYears.sqrt() * SQRT_WAD).mulWadDown(volWad);
        int256 first = (ppf * int256(sqrtTauSigma)) / Gaussian.ONE; // Φ^-1(1 - R_x)σ√τ
        uint256 doubleSigma = (volWad * volWad) / uint256(Gaussian.TWO);
        int256 halfSigmaTau = int256(doubleSigma * tauYears) / Gaussian.ONE; // 1/2σ^2τ

        int256 exponent = first - halfSigmaTau;
        int256 exp = exponent.expWad();
        prc = uint256(exp).mulWadDown(stk);
    }

    // ===== Utils ===== //

    function convertSecondsToWadYears(uint256 sec)
        internal
        pure
        returns (uint256 yrsWad)
    {
        assembly {
            yrsWad := div(mul(sec, WAD), YEAR)
        }
    }

    function convertPercentageToWad(uint256 pct)
        internal
        pure
        returns (uint256 pctWad)
    {
        assembly {
            pctWad := div(mul(pct, WAD), PERCENTAGE)
        }
    }
}<|MERGE_RESOLUTION|>--- conflicted
+++ resolved
@@ -105,14 +105,10 @@
             ? self.params.priorityFee
             : self.params.fee;
 
-<<<<<<< HEAD
-        data.liquidity = self.liquidity;
-=======
         data.liquidity = liquidityDelta > 0
             ? self.liquidity + uint256(liquidityDelta)
             : self.liquidity - uint256(-liquidityDelta);
 
->>>>>>> d0cbc867
         (data.virtualX, data.virtualY) = self.getVirtualReservesWad();
         tau = self.computeTau(timestamp);
 
@@ -126,17 +122,8 @@
             R_y = data.virtualY.divWadDown(data.liquidity);
         }
 
-<<<<<<< HEAD
         data.prevInvariant =
             invariantOf({self: self, R_x: R_x, R_y: R_y, timeRemainingSec: tau});
-=======
-        data.prevInvariant = invariantOf({
-            self: self,
-            R_x: R_x,
-            R_y: R_y,
-            timeRemainingSec: tau
-        });
->>>>>>> d0cbc867
         data.remainder = amountIn.scaleToWad(
             sellAsset ? self.pair.decimalsAsset : self.pair.decimalsQuote
         );
@@ -192,7 +179,6 @@
             });
         }
 
-<<<<<<< HEAD
         Bisection memory args;
         args.optimizeQuoteReserve = sellAsset;
         args.terminalPriceWad = self.params.maxPrice;
@@ -235,10 +221,6 @@
             vol: args.volatilityWad,
             tau: args.tauSeconds
         });
-=======
-        // Scales the next dependent per liquidity to total dependent reserves, in WAD units.
-        nextDep = nextDepWadPerLiquidity.mulWadDown(data.liquidity);
->>>>>>> d0cbc867
     }
 
     /**
