// SPDX-License-Identifier: UNLICENSED
pragma solidity 0.8.13;

import "solmate/utils/SafeTransferLib.sol";

import "./libraries/BrainMath.sol";
import "./libraries/Epoch.sol";
import "./libraries/GlobalDefaults.sol";
import "./libraries/Pool.sol";
import "./libraries/Position.sol";
import "./libraries/Slot.sol";

// TODO:
// - Add WETH wrapping / unwrapping
// - Add the internal balances, fund and withdraw
// - Add Multicall?
// - Fixed point library
// - Slippage checks
// - Extra function parameters
// - Events
// - Custom errors
// - Interface
// - slots bitmap

contract Smol {
    using Epoch for Epoch.Data;
    using Pool for Pool.Data;
    using Pool for mapping(bytes32 => Pool.Data);
    using Position for Position.Data;
    using Position for mapping(bytes32 => Position.Data);
    using Slot for Slot.Data;
    using Slot for mapping(bytes32 => Slot.Data);

    Epoch.Data public epoch;

    mapping(bytes32 => Pool.Data) public pools;
    mapping(bytes32 => Position.Data) public positions;
    mapping(bytes32 => Slot.Data) public slots;

    /// @notice Internal token balances
    mapping(address => mapping(address => uint256)) public balanceOf;

    address public auctionFeeCollector;

    constructor(uint256 startTime, address _auctionFeeCollector) {
        require(startTime > block.timestamp);
        epoch = Epoch.Data({id: 0, endTime: startTime});
        auctionFeeCollector = _auctionFeeCollector;
    }

<<<<<<< HEAD
    function fund(address to, address token, uint256 amount) public {
        SafeTransferLib.safeTransferFrom(token, msg.sender, address(this), amount);
        balanceOf[to][token] += amount;
    }

    function withdraw(address to, address token, uint256 amount) public {
        balanceOf[msg.sender][token] -= amount;
        SafeTransferLib.safeTransferFrom(token, address(this), to, amount);
=======
    modifier started() {
        require(epoch.id > 0, "Hyper not started yet.");
        _;
    }

    function start() public {
        epoch.sync();
        require(epoch.id > 0, "Hyper not started yet.");
        // TODO: emit ActivateHyper
>>>>>>> 48e7818d
    }

    function activatePool(
        address tokenA,
        address tokenB,
        uint256 sqrtPriceFixedPoint
    ) public started {
        epoch.sync();
        pools.activate(tokenA, tokenB, sqrtPriceFixedPoint);

        // TODO: emit ActivatePool event
    }

    function updateLiquidity(
        bytes32 poolId,
        int128 lowerSlotIndex,
        int128 upperSlotIndex,
        int256 amount
    ) public started {
        if (lowerSlotIndex > upperSlotIndex) revert();
        if (amount == 0) revert();

        Pool.Data storage pool = pools[poolId];
        if (pool.lastUpdatedTimestamp == 0) revert();

        epoch.sync();
        pool.sync(epoch);

        bytes32 lowerSlotId = Slot.getId(poolId, lowerSlotIndex);
        Slot.Data storage lowerSlot = slots[lowerSlotId];
        lowerSlot.sync(epoch);

        bytes32 upperSlotId = Slot.getId(poolId, upperSlotIndex);
        Slot.Data storage upperSlot = slots[upperSlotId];
        upperSlot.sync(epoch);

        bytes32 positionId = Position.getId(msg.sender, poolId, lowerSlotIndex, upperSlotIndex);
        Position.Data storage position = positions[positionId];

        if (position.lastUpdatedTimestamp == 0) {
            if (amount < 0) revert();
            position.lowerSlotIndex = lowerSlotIndex;
            position.upperSlotIndex = upperSlotIndex;
            position.lastUpdatedTimestamp = block.timestamp;
        } else {
            position.sync(pool, lowerSlot, upperSlot, epoch);
        }

        if (amount > 0) {
            _addLiquidity(pool, lowerSlot, upperSlot, position, uint256(amount));
        } else {
            _removeLiquidity(pool, lowerSlot, upperSlot, position, uint256(amount));
        }
    }

    function _addLiquidity(
        Pool.Data storage pool,
        Slot.Data storage lowerSlot,
        Slot.Data storage upperSlot,
        Position.Data storage position,
        uint256 amount
    ) internal {
        uint256 addAmountLeft = amount;

        // use negative pending liquidity first
        if (position.pendingLiquidity < int256(0)) {
            uint256 addedPending = uint256(position.pendingLiquidity) >= amount
                ? amount
                : uint256(position.pendingLiquidity);

            position.pendingLiquidity += int256(addedPending);

            lowerSlot.pendingLiquidityDelta += int256(addedPending);
            upperSlot.pendingLiquidityDelta -= int256(addedPending);

            lowerSlot.pendingLiquidityGross += int256(addedPending);
            upperSlot.pendingLiquidityGross += int256(addedPending);

            if (position.lowerSlotIndex <= pool.slotIndex && pool.slotIndex < position.upperSlotIndex) {
                pool.pendingLiquidity += int256(addedPending);
            }

            addAmountLeft -= addedPending;
        }

        if (addAmountLeft > 0) {
            position.swapLiquidity += addAmountLeft;
            position.pendingLiquidity += int256(addAmountLeft);

            lowerSlot.swapLiquidityDelta += int256(addAmountLeft);
            lowerSlot.pendingLiquidityDelta += int256(addAmountLeft);
            if (lowerSlot.liquidityGross == uint256(0)) {
                // TODO: add to / initialize slot in bitmap
                // TODO: initialize per liquidity outside values
                lowerSlot.liquidityGross += uint256(addAmountLeft);
            }

            upperSlot.swapLiquidityDelta -= int256(addAmountLeft);
            upperSlot.pendingLiquidityDelta -= int256(addAmountLeft);
            if (upperSlot.liquidityGross == uint256(0)) {
                // TODO: add to / initialize slot in bitmap
                // TODO: initialize per liquidity outside values
                upperSlot.liquidityGross += uint256(addAmountLeft);
            }

            (uint256 amountA, uint256 amountB) = _calculateLiquidityDeltas(
                PRICE_GRID_FIXED_POINT,
                addAmountLeft,
                pool.sqrtPriceFixedPoint,
                pool.slotIndex,
                position.lowerSlotIndex,
                position.upperSlotIndex
            );
            if (amountA != 0 && amountB != 0) {
                pool.swapLiquidity += addAmountLeft;
                pool.pendingLiquidity += int256(addAmountLeft);
            }

            // TODO: Remove amountA & amountB from internal balance
        }

        // TODO: Emit add liquidity event
    }

    function _removeLiquidity(
        Pool.Data storage pool,
        Slot.Data storage lowerSlot,
        Slot.Data storage upperSlot,
        Position.Data storage position,
        uint256 amount
    ) internal {
        uint256 removeAmountLeft = amount;

        // remove positive pending liquidity immediately
        if (position.pendingLiquidity > int256(0)) {
            if (position.swapLiquidity < amount) revert();

            uint256 removedPending = uint256(position.pendingLiquidity) >= amount
                ? amount
                : uint256(position.pendingLiquidity);

            position.swapLiquidity -= removedPending;
            position.pendingLiquidity -= int256(removedPending);

            lowerSlot.swapLiquidityDelta -= int256(removedPending);
            lowerSlot.pendingLiquidityDelta -= int256(removedPending);
            lowerSlot.liquidityGross -= removedPending;
            // TODO: check liquidity gross value for bitmap

            upperSlot.swapLiquidityDelta += int256(removedPending);
            upperSlot.pendingLiquidityDelta += int256(removedPending);
            upperSlot.liquidityGross -= removedPending;
            // TODO: check liquidity gross value for bitmap

            // credit tokens owed to the position immediately
            (uint256 amountA, uint256 amountB) = _calculateLiquidityDeltas(
                PRICE_GRID_FIXED_POINT,
                removedPending,
                pool.sqrtPriceFixedPoint,
                pool.slotIndex,
                position.lowerSlotIndex,
                position.upperSlotIndex
            );

            // TODO: add amountA & b to internal balance

            if (amountA != 0 && amountB != 0) {
                pool.swapLiquidity -= removedPending;
                pool.pendingLiquidity -= int256(removedPending);
            }

            removeAmountLeft -= removedPending;
        } else {
            if (position.swapLiquidity - uint256(position.pendingLiquidity) < amount) revert();
        }

        // schedule removeAmountLeft to be removed from remaining liquidity
        if (removeAmountLeft > 0) {
            position.pendingLiquidity -= int256(removeAmountLeft);

            lowerSlot.pendingLiquidityDelta -= int256(removeAmountLeft);
            upperSlot.pendingLiquidityDelta += int256(removeAmountLeft);

            lowerSlot.pendingLiquidityGross -= int256(removeAmountLeft);
            upperSlot.pendingLiquidityGross -= int256(removeAmountLeft);

            if (position.lowerSlotIndex <= pool.slotIndex && pool.slotIndex < position.upperSlotIndex) {
                pool.pendingLiquidity -= int256(removeAmountLeft);
            }
        }

        // save slot snapshots
        lowerSlot.snapshots[epoch.id] = Slot.Snapshot({
            proceedsPerLiquidityOutsideFixedPoint: lowerSlot.proceedsPerLiquidityOutsideFixedPoint,
            feesAPerLiquidityOutsideFixedPoint: lowerSlot.feesAPerLiquidityOutsideFixedPoint,
            feesBPerLiquidityOutsideFixedPoint: lowerSlot.feesBPerLiquidityOutsideFixedPoint
        });
        upperSlot.snapshots[epoch.id] = Slot.Snapshot({
            proceedsPerLiquidityOutsideFixedPoint: upperSlot.proceedsPerLiquidityOutsideFixedPoint,
            feesAPerLiquidityOutsideFixedPoint: upperSlot.feesAPerLiquidityOutsideFixedPoint,
            feesBPerLiquidityOutsideFixedPoint: upperSlot.feesBPerLiquidityOutsideFixedPoint
        });

        // TODO: emit RemoveLiquidity event
    }

    struct SwapCache {
        int128 activeSlotIndex;
        uint256 slotProportionF;
        uint256 activeLiquidity;
        uint256 activePrice;
        int128 slotIndexOfNextDelta;
        int128 nextDelta;
    }

    function swap(
        address tokenA,
        address tokenB,
        uint256 tendered,
        bool direction
    ) public started {
        uint256 tenderedRemaining = tendered;
        uint256 received;

        uint256 cumulativeFees;
        SwapCache memory swapCache;

        if (!direction) {} else {}
    }

    function bid(
        bytes32 poolId,
        uint256 epochId,
        address refunder,
        address swapper,
        uint256 amount
    ) public started {
        if (amount == 0) revert();

        Pool.Data storage pool = pools[poolId];
        if (pool.lastUpdatedTimestamp == 0) revert();

        epoch.sync();
        if (epochId != epoch.id + 1) revert();
        if (block.timestamp < epoch.endTime - AUCTION_LENGTH) revert();

        pool.sync(epoch); // @dev: pool needs to sync here, assumes no bids otherwise

        uint256 fee = (amount * AUCTION_FEE) / 10000;
        amount -= fee;

        if (amount > pool.bids[epoch.id + 1].amount) {
            // TO-DO: balance changes for msg.sender, auctionFeeCollector, previous bid refunder
            pool.bids[epoch.id + 1] = Pool.Bid({
                refunder: refunder,
                swapper: swapper,
                amount: amount,
                proceedsPerSecondFixedPoint: PRBMathUD60x18.div(amount, EPOCH_LENGTH)
            });
        }

        // TODO: emit event
    }
}<|MERGE_RESOLUTION|>--- conflicted
+++ resolved
@@ -48,16 +48,6 @@
         auctionFeeCollector = _auctionFeeCollector;
     }
 
-<<<<<<< HEAD
-    function fund(address to, address token, uint256 amount) public {
-        SafeTransferLib.safeTransferFrom(token, msg.sender, address(this), amount);
-        balanceOf[to][token] += amount;
-    }
-
-    function withdraw(address to, address token, uint256 amount) public {
-        balanceOf[msg.sender][token] -= amount;
-        SafeTransferLib.safeTransferFrom(token, address(this), to, amount);
-=======
     modifier started() {
         require(epoch.id > 0, "Hyper not started yet.");
         _;
@@ -67,7 +57,16 @@
         epoch.sync();
         require(epoch.id > 0, "Hyper not started yet.");
         // TODO: emit ActivateHyper
->>>>>>> 48e7818d
+    }
+    
+    function fund(address to, address token, uint256 amount) public {
+        SafeTransferLib.safeTransferFrom(token, msg.sender, address(this), amount);
+        balanceOf[to][token] += amount;
+    }
+
+    function withdraw(address to, address token, uint256 amount) public {
+        balanceOf[msg.sender][token] -= amount;
+        SafeTransferLib.safeTransferFrom(token, address(this), to, amount);
     }
 
     function activatePool(
