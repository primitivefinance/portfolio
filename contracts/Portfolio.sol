--- conflicted
+++ resolved
@@ -23,11 +23,7 @@
             mstore(0x00, 0x20)
 
             // Then we load both the length of our string (11 bytes, 0x0b in hex) and its
-<<<<<<< HEAD
-            // actual hex value (0x76312e302e302d62657461) using the offset 0x2b. Using this
-=======
             // actual hex value (0x76312e312e312d62657461) using the offset 0x2b. Using this
->>>>>>> d0cbc867
             // particular offset value will right pad the length at the end of the slot
             // and left pad the string at the beginning of the next slot, assuring the
             // right ABI format to return a string.
@@ -135,12 +131,6 @@
 
     // ===== External Actions ===== //
 
-<<<<<<< HEAD
-    /// @inheritdoc IPortfolioActions
-    function multiprocess(bytes calldata data) external payable lock {
-        // Wraps msg.value.
-        _deposit();
-=======
     function multicall(bytes[] calldata data)
         public
         payable
@@ -153,16 +143,11 @@
         _deposit();
 
         results = new bytes[](data.length);
->>>>>>> d0cbc867
 
         for (uint256 i = 0; i < data.length; i++) {
             (bool success, bytes memory result) =
                 address(this).delegatecall(data[i]);
 
-<<<<<<< HEAD
-        // Interactions
-        _settlement();
-=======
             if (!success) {
                 assembly {
                     revert(add(32, result), mload(result))
@@ -176,7 +161,6 @@
         // Interactions
         _settlement();
         _postLock();
->>>>>>> d0cbc867
     }
 
     /// @inheritdoc IPortfolioActions
@@ -222,15 +206,12 @@
 
         if (!checkPool(poolId)) revert NonExistentPool(poolId);
 
-<<<<<<< HEAD
-=======
         (maxDeltaAsset, maxDeltaQuote) = _scaleAmountsToWad({
             poolId: poolId,
             amountAssetDec: maxDeltaAsset,
             amountQuoteDec: maxDeltaQuote
         });
 
->>>>>>> d0cbc867
         PortfolioPair memory pair = pools[poolId].pair;
 
         if (useMax) {
@@ -281,14 +262,10 @@
             deltaAsset,
             deltaQuote,
             deltaLiquidity
-<<<<<<< HEAD
             );
-=======
-        );
 
         if (_currentMulticall == false) _settlement();
         _postLock();
->>>>>>> d0cbc867
     }
 
     /**
@@ -312,15 +289,12 @@
 
         if (!checkPool(poolId)) revert NonExistentPool(poolId);
 
-<<<<<<< HEAD
-=======
         (minDeltaAsset, minDeltaQuote) = _scaleAmountsToWad({
             poolId: poolId,
             amountAssetDec: minDeltaAsset,
             amountQuoteDec: minDeltaQuote
         });
 
->>>>>>> d0cbc867
         PortfolioPair memory pair = pools[poolId].pair;
         (address asset, address quote) = (pair.tokenAsset, pair.tokenQuote);
 
@@ -357,7 +331,7 @@
 
         emit Deallocate(
             poolId, asset, quote, deltaAsset, deltaQuote, deltaLiquidity
-        );
+            );
 
         if (_currentMulticall == false) _settlement();
         _postLock();
@@ -394,33 +368,6 @@
             positionLiquidity -= int128(uint128(BURNED_LIQUIDITY));
         }
 
-<<<<<<< HEAD
-        (uint128 deltaAssetWad, uint128 deltaQuoteWad) =
-            (args.deltaAsset.safeCastTo128(), args.deltaQuote.safeCastTo128());
-
-        // Can only be in the case of the first allocation,
-        // because pool.liquidity cannot be 0 on deallocation.
-        // And there is no way for the pool to get to zero liquidity
-        // since a small amount of liquidity is burned.
-        int128 positionLiquidity = args.deltaLiquidity;
-        if (pool.liquidity == 0) {
-            // When a pool is created, the virtual reserves are
-            // initialized to match the reported price as specified by the pool creator.
-            // These resereves are initialized based on 1E18 units of liquidity.
-            // Since no liquidity was actually provided yet, the first
-            // allocate will need to reset the virtual reserves before incrementing them.
-            pool.virtualX = 0;
-            pool.virtualY = 0;
-            // Small amount of liquidity is removed from initial position to permanently burn it.
-            // This prevents the pool from reaching 0 in both virtual reserves if all liquidity is removed.
-            if (positionLiquidity < int128(uint128(BURNED_LIQUIDITY))) {
-                revert InsufficientLiquidity();
-            }
-            positionLiquidity -= int128(uint128(BURNED_LIQUIDITY));
-        }
-
-=======
->>>>>>> d0cbc867
         position.changePositionLiquidity(args.timestamp, positionLiquidity);
         pools[args.poolId].changePoolLiquidity(args.deltaLiquidity);
 
@@ -501,11 +448,7 @@
                 _beforeSwapEffects(args.poolId, _state.sell);
             if (!success) revert PoolExpired();
 
-<<<<<<< HEAD
-            if (args.useMax == 1) {
-=======
             if (args.useMax == true) {
->>>>>>> d0cbc867
                 // Net balance is the surplus of tokens in the accounting state that can be spent.
                 int256 netBalance = getNetBalance(
                     _state.sell ? pool.pair.tokenAsset : pool.pair.tokenQuote
@@ -642,10 +585,7 @@
             // But all the token related amounts must be in their native token decimals.
             iteration.input = iteration.input.scaleFromWadDown(inputDec);
             iteration.output = iteration.output.scaleFromWadDown(outputDec);
-<<<<<<< HEAD
-=======
             iteration.feeAmount = iteration.feeAmount.scaleFromWadDown(inputDec);
->>>>>>> d0cbc867
 
             if (iteration.protocolFeeAmount != 0) {
                 protocolFees[_state.tokenInput] += iteration.protocolFeeAmount;
@@ -661,7 +601,7 @@
             iteration.output,
             iteration.feeAmount,
             iteration.nextInvariant
-        );
+            );
 
         delete _state;
 
@@ -794,13 +734,9 @@
             pool.params.duration,
             pool.params.volatility,
             pool.params.priorityFee
-<<<<<<< HEAD
             );
-=======
-        );
 
         _postLock();
->>>>>>> d0cbc867
     }
 
     // ===== Accounting System ===== //
@@ -845,13 +781,10 @@
 
     /**
      * @dev Used on every entry point to scale user-provided arguments from decimals to WAD.
-<<<<<<< HEAD
-=======
      * @param amountAssetDec Quantity of asset tokens in native token decimals.
      * @param amountQuoteDec Quantity of quote tokens in native token decimals.
      * @return amountAssetWad Quantity of asset tokens in WAD units.
      * @return amountQuoteWad Quantity of quote tokens in WAD units.
->>>>>>> d0cbc867
      */
     function _scaleAmountsToWad(
         uint64 poolId,
@@ -865,120 +798,11 @@
             amountAssetWad =
                 amountAssetDec.scaleToWad(pair.decimalsAsset).safeCastTo128();
         }
-<<<<<<< HEAD
 
         amountQuoteWad = amountQuoteDec.safeCastTo128();
         if (amountQuoteDec != type(uint128).max) {
             amountQuoteWad =
                 amountQuoteDec.scaleToWad(pair.decimalsQuote).safeCastTo128();
-        }
-    }
-
-    /**
-     * @dev Use `multiprocess` to enter this function to process instructions.
-     * @param data Custom encoded FVM data. First byte must be an FVM instruction.
-     */
-    function _process(bytes calldata data) internal {
-        (, bytes1 instruction) = AssemblyLib.separate(data[0]); // Upper byte is useMax, lower byte is instruction.
-
-        if (instruction == FVM.SWAP_ASSET || instruction == FVM.SWAP_QUOTE) {
-            Order memory args;
-            (args.useMax, args.poolId, args.input, args.output, args.sellAsset)
-            = FVM.decodeSwap(data);
-
-            if (args.sellAsset == 1) {
-                (args.input, args.output) = _scaleAmountsToWad({
-                    poolId: args.poolId,
-                    amountAssetDec: args.input,
-                    amountQuoteDec: args.output
-                });
-            } else {
-                (args.output, args.input) = _scaleAmountsToWad({
-                    poolId: args.poolId,
-                    amountAssetDec: args.output,
-                    amountQuoteDec: args.input
-                });
-            }
-
-            _swap(args);
-        } else if (instruction == FVM.ALLOCATE) {
-            (
-                uint8 useMax,
-                uint64 poolId,
-                uint128 deltaLiquidity,
-                uint128 maxDeltaAsset,
-                uint128 maxDeltaQuote
-            ) = FVM.decodeAllocateOrDeallocate(data);
-
-            (maxDeltaAsset, maxDeltaQuote) = _scaleAmountsToWad({
-                poolId: poolId,
-                amountAssetDec: maxDeltaAsset,
-                amountQuoteDec: maxDeltaQuote
-            });
-
-            _allocate(
-                useMax == 1,
-                poolId,
-                deltaLiquidity,
-                maxDeltaAsset,
-                maxDeltaQuote
-            );
-        } else if (instruction == FVM.DEALLOCATE) {
-            (
-                uint8 useMax,
-                uint64 poolId,
-                uint128 deltaLiquidity,
-                uint128 minDeltaAsset,
-                uint128 minDeltaQuote
-            ) = FVM.decodeAllocateOrDeallocate(data);
-
-            (minDeltaAsset, minDeltaQuote) = _scaleAmountsToWad({
-                poolId: poolId,
-                amountAssetDec: minDeltaAsset,
-                amountQuoteDec: minDeltaQuote
-            });
-            _deallocate(
-                useMax == 1,
-                poolId,
-                deltaLiquidity,
-                minDeltaAsset,
-                minDeltaQuote
-            );
-        } else if (instruction == FVM.CREATE_POOL) {
-            (
-                uint24 pairId,
-                address controller,
-                uint16 priorityFee,
-                uint16 fee,
-                uint16 vol,
-                uint16 dur,
-                uint16 jit,
-                uint128 maxPrice,
-                uint128 price
-            ) = FVM.decodeCreatePool(data);
-            _createPool(
-                pairId,
-                controller,
-                priorityFee,
-                fee,
-                vol,
-                dur,
-                jit,
-                maxPrice,
-                price
-            );
-        } else if (instruction == FVM.CREATE_PAIR) {
-            (address asset, address quote) = FVM.decodeCreatePair(data);
-            _createPair(asset, quote);
-        } else {
-            revert InvalidInstruction();
-=======
-
-        amountQuoteWad = amountQuoteDec.safeCastTo128();
-        if (amountQuoteDec != type(uint128).max) {
-            amountQuoteWad =
-                amountQuoteDec.scaleToWad(pair.decimalsQuote).safeCastTo128();
->>>>>>> d0cbc867
         }
     }
 
@@ -1006,14 +830,9 @@
 
             // Apply credits or debits to net balance.
             // If credited, these are extra tokens that will be transferred to `msg.sender`.
-<<<<<<< HEAD
-            // If debited, some tokens were paid via `msg.sender`'s internal balance.
-            // If remainder, not enough tokens were paid. Must be transferred in from `msg.sender`.
-=======
             // If remainder, not enough tokens were paid. Must be transferred in from `msg.sender`.
             // The `credited` amount is in native token decimals of `token`.
             // The `remainder` amount is in native token decimals of `token`.
->>>>>>> d0cbc867
             (uint256 credited, uint256 remainder) =
                 __account__.settle(token, address(this));
 
@@ -1098,12 +917,8 @@
         delete _payments;
     }
 
-<<<<<<< HEAD
-    function claimFee(address token, uint256 amount) external override lock {
-=======
     /// @inheritdoc IPortfolioActions
     function claimFee(address token, uint256 amount) external override {
->>>>>>> d0cbc867
         if (msg.sender != IPortfolioRegistry(REGISTRY).controller()) {
             revert NotController();
         }
@@ -1125,12 +940,8 @@
         emit ClaimFees(token, amount);
     }
 
-<<<<<<< HEAD
-    function setProtocolFee(uint256 fee) external override lock {
-=======
     /// @inheritdoc IPortfolioActions
     function setProtocolFee(uint256 fee) external override {
->>>>>>> d0cbc867
         if (msg.sender != IPortfolioRegistry(REGISTRY).controller()) {
             revert NotController();
         }
