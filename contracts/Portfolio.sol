--- conflicted
+++ resolved
@@ -730,10 +730,6 @@
     function _process(bytes calldata data) internal {
         (, bytes1 instruction) = AssemblyLib.separate(data[0]); // Upper byte is useMax, lower byte is instruction.
 
-<<<<<<< HEAD
-        if (instruction == FVM.ALLOCATE) {
-            (uint8 useMax, uint64 poolId, uint128 deltaLiquidity, uint128 maxDeltaAsset, uint128 maxDeltaQuote) =
-=======
         if (
             instruction == FVM.SWAP_ASSET || instruction == FVM.SWAP_QUOTE
         ) {
@@ -742,25 +738,13 @@
             = FVM.decodeSwap(data);
             _swap(args);
         } else if (instruction == FVM.ALLOCATE) {
-            (uint8 useMax, uint64 poolId, uint128 deltaLiquidity) =
->>>>>>> 3537d6f8
+            (uint8 useMax, uint64 poolId, uint128 deltaLiquidity, uint128 maxDeltaAsset, uint128 maxDeltaQuote) =
                 FVM.decodeAllocateOrDeallocate(data);
             _allocate(useMax == 1, poolId, deltaLiquidity, maxDeltaAsset, maxDeltaQuote);
         } else if (instruction == FVM.DEALLOCATE) {
             (uint8 useMax, uint64 poolId, uint128 deltaLiquidity, uint128 minDeltaAsset, uint128 minDeltaQuote) =
                 FVM.decodeAllocateOrDeallocate(data);
-<<<<<<< HEAD
-            _deallocate(useMax == 1, poolId, deltaLiquidity, minDeltaAsset, minDeltaQuote);
-        } else if (
-            instruction == FVM.SWAP_ASSET || instruction == FVM.SWAP_QUOTE
-        ) {
-            Order memory args;
-            (args.useMax, args.poolId, args.input, args.output, args.sellAsset)
-            = FVM.decodeSwap(data);
-            _swap(args);
-=======
             _deallocate(useMax == 1, poolId, deltaLiquidity);
->>>>>>> 3537d6f8
         } else if (instruction == FVM.CREATE_POOL) {
             (
                 uint24 pairId,
