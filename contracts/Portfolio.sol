--- conflicted
+++ resolved
@@ -411,11 +411,7 @@
         _state.sell = args.sellAsset == 1; // 1: true, 0: false
         _state.fee = msg.sender == pool.controller
             ? pool.params.priorityFee
-<<<<<<< HEAD
-            : uint256(pool.params.fee);
-=======
             : pool.params.fee;
->>>>>>> 753a21ab
 
         if (_state.sell) {
             _state.feeGrowthGlobal = pool.feeGrowthGlobalAsset;
@@ -489,23 +485,11 @@
                 liveIndependent,
                 iteration.liquidity
             );
-<<<<<<< HEAD
-            iteration.feeAmount =
-                ((
-                    iteration.remainder > maxInput
-                        ? maxInput
-                        : iteration.remainder
-                ) * _state.fee) /
-                PERCENTAGE;
-
-            deltaInput = iteration.remainder > maxInput
-                ? maxInput
-                : iteration.remainder; // swaps up to the maximum input
-=======
+            
             deltaInput = AssemblyLib.min(iteration.remainder, maxInput); // swaps up to the maximum input
 
-            iteration.feeAmount = (deltaInput * _state.fee) / 10_000;
->>>>>>> 753a21ab
+            iteration.feeAmount = (deltaInput * _state.fee) / PERCENTAGE;
+
             deltaInputLessFee = deltaInput - iteration.feeAmount;
             nextIndependent =
                 liveIndependent +
