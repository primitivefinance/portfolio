// SPDX-License-Identifier: UNLICENSED
pragma solidity 0.8.13;

/**

  -------------
  
  Comprehensive library with all structs, errors,
  constants, and utils for Hyper.

  -------------

  primitive.xyz

 */

import "solmate/utils/SafeCastLib.sol";
import "./libraries/Price.sol";
import "./Assembly.sol" as Assembly;
import "./Enigma.sol" as Enigma;
import "./OS.sol" as OS;

using Price for Price.RMM;
using SafeCastLib for uint;
using FixedPointMathLib for uint;
using {Assembly.scaleFromWadDown, Assembly.scaleFromWadUp, Assembly.scaleToWad} for uint;
using {checkParameters, maturity, strike, validateParameters} for HyperCurve global;
using {changePositionLiquidity, syncPositionFees, getTimeSinceChanged, syncPositionStakedFees} for HyperPosition global;
using {
    changePoolLiquidity,
    changePoolParameters,
    computePriceChangeWithTime,
    exists,
    getAmounts,
    getAmountOut,
    getAmountsWad,
    getLiquidityDeltas,
    getMaxLiquidity,
    getMaxSwapAssetInWad,
    getMaxSwapQuoteInWad,
    getRMM,
    getVirtualReserves,
    isMutable,
    syncPoolTimestamp,
    lastTau,
    tau
} for HyperPool global;

int24 constant MAX_TICK = 887272;
uint256 constant BUFFER = 300 seconds;
uint256 constant MIN_FEE = 1; // 0.01%
uint256 constant MAX_FEE = 1000; // 10%
uint256 constant MIN_VOLATILITY = 100; // 1%
uint256 constant MAX_VOLATILITY = 25_000; // 250%
uint256 constant MIN_DURATION = 1; // days, but without units
uint256 constant MAX_DURATION = 500; // days, but without units
uint256 constant JUST_IN_TIME_MAX = 600 seconds;
uint256 constant JUST_IN_TIME_LIQUIDITY_POLICY = 4 seconds;

// todo: add selectors for debugging?
error DrawBalance();
error InsufficientPosition(uint64 poolId);
error InvalidDecimals(uint8 decimals);
error InvalidDuration(uint16);
error InvalidFee(uint16 fee);
error InvalidInstruction();
error InvalidInvariant(int256 prev, int256 next);
error InvalidJit(uint16);
error InvalidReentrancy();
error InvalidReward();
error InvalidSettlement();
error InvalidStrike(uint128 strike);
error InvalidTick(int24);
error InvalidVolatility(uint24 sigma);
error JitLiquidity(uint256 distance);
error MaxFee(uint16 fee);
error NotController();
error NonExistentPool(uint64 poolId);
error PairExists(uint24 pairId);
error PerLiquidityError(uint256 deltaAsset);
error PoolExists();
error PoolExpired();
error PositionStaked(uint96 positionId);
error PositionZeroLiquidity(uint96 positionId);
error PositionNotStaked(uint96 positionId);
error SameTokenError();
error StakeNotMature(uint64 poolId);
error SwapLimitReached();
error ZeroInput();
error ZeroLiquidity();
error ZeroPrice();

struct HyperPair {
    address tokenAsset;
    uint8 decimalsAsset;
    address tokenQuote;
    uint8 decimalsQuote;
}

struct HyperCurve {
    // single slot
    int24 maxTick;
    uint16 jit;
    uint16 fee;
    uint16 duration;
    uint16 volatility;
    uint16 priorityFee;
    uint32 createdAt;
}

struct HyperPool {
    int24 lastTick;
    uint32 lastTimestamp; // updated on swaps.
    address controller;
    uint256 feeGrowthGlobalReward;
    uint256 feeGrowthGlobalAsset;
    uint256 feeGrowthGlobalQuote;
    uint128 lastPrice;
    uint128 liquidity; // available liquidity to remove
    uint128 stakedLiquidity; // locked liquidity
    int128 stakedLiquidityDelta; // liquidity to be added or removed
    HyperCurve params;
    HyperPair pair;
}

// todo: optimize slot
struct HyperPosition {
    uint128 freeLiquidity;
    uint128 stakedLiquidity;
    uint256 lastTimestamp;
    uint256 stakeTimestamp;
    uint256 unstakeTimestamp;
    uint256 feeGrowthRewardLast;
    uint256 feeGrowthAssetLast;
    uint256 feeGrowthQuoteLast;
    uint128 tokensOwedAsset;
    uint128 tokensOwedQuote;
    uint128 tokensOwedReward;
}

struct ChangeLiquidityParams {
    address owner;
    uint64 poolId;
    uint256 timestamp;
    uint256 deltaAsset;
    uint256 deltaQuote;
    address tokenAsset;
    address tokenQuote;
    int128 deltaLiquidity;
}

struct Order {
    uint8 useMax;
    uint64 poolId;
    uint128 input;
    uint128 limit;
    uint8 direction;
}

struct Iteration {
    int24 tick;
    uint256 price;
    uint256 remainder;
    uint256 feeAmount;
    uint256 liquidity;
    uint256 input;
    uint256 output;
}

struct SwapState {
    bool sell;
    address tokenInput;
    address tokenOutput;
    uint256 fee;
    uint256 feeGrowthGlobal;
    uint256 priorityFeeGrowthGlobal;
}

struct Payment {
    address token;
    uint amount;
}

function changePoolLiquidity(HyperPool storage self, int128 liquidityDelta) {
    self.liquidity = Assembly.addSignedDelta(self.liquidity, liquidityDelta);
}

function syncPoolTimestamp(HyperPool storage self, uint timestamp) {
    self.lastTimestamp = SafeCastLib.safeCastTo32(timestamp);
}

function changePoolParameters(HyperPool storage self, HyperCurve memory updated) {
    (bool success, ) = updated.validateParameters();
    self.params = updated;
    assert(success);
}

function changePositionLiquidity(HyperPosition storage self, uint256 timestamp, int128 liquidityDelta) {
    self.lastTimestamp = timestamp;
    self.freeLiquidity = Assembly.addSignedDelta(self.freeLiquidity, liquidityDelta);
}

/** @dev Liquidity must be altered after syncing positions and not before. */
function syncPositionFees(
    HyperPosition storage self,
    uint liquidity,
    uint feeGrowthAsset,
    uint feeGrowthQuote
) returns (uint feeAssetEarned, uint feeQuoteEarned) {
    uint checkpointAsset = Assembly.computeCheckpointDistance(feeGrowthAsset, self.feeGrowthAssetLast);
    uint checkpointQuote = Assembly.computeCheckpointDistance(feeGrowthQuote, self.feeGrowthQuoteLast);

    feeAssetEarned = FixedPointMathLib.mulWadDown(checkpointAsset, liquidity);
    feeQuoteEarned = FixedPointMathLib.mulWadDown(checkpointQuote, liquidity);

    self.feeGrowthAssetLast = feeGrowthAsset;
    self.feeGrowthQuoteLast = feeGrowthQuote;

    self.tokensOwedAsset += SafeCastLib.safeCastTo128(feeAssetEarned);
    self.tokensOwedQuote += SafeCastLib.safeCastTo128(feeQuoteEarned);
}

function syncPositionStakedFees(HyperPosition storage self, uint liquidity, uint feeGrowth) returns (uint feeEarned) {
    uint checkpoint = Assembly.computeCheckpointDistance(feeGrowth, self.feeGrowthAssetLast); //todo: add another var to pool
    feeEarned = FixedPointMathLib.mulWadDown(checkpoint, liquidity);
    self.feeGrowthRewardLast = feeEarned;
    self.tokensOwedReward += SafeCastLib.safeCastTo128(feeEarned);
}

// ===== View ===== //

function getVirtualReserves(HyperPool memory self) view returns (uint128 reserveAsset, uint128 reserveQuote) {
    return self.getLiquidityDeltas(-int128(self.liquidity)); // rounds down
}

function getMaxLiquidity(
    HyperPool memory self,
    uint deltaAsset,
    uint deltaQuote
) view returns (uint128 deltaLiquidity) {
    (uint amountAsset, uint amountQuote) = self.getAmounts();
    uint liquidity0 = deltaAsset.divWadDown(amountAsset);
    uint liquidity1 = deltaQuote.divWadDown(amountQuote);
    deltaLiquidity = (liquidity0 < liquidity1 ? liquidity0 : liquidity1).safeCastTo128();
}

/** @dev Rounds positive deltas up. Rounds negative deltas down. */
function getLiquidityDeltas(
    HyperPool memory self,
    int128 deltaLiquidity
) view returns (uint128 deltaAsset, uint128 deltaQuote) {
    if (deltaLiquidity == 0) return (deltaAsset, deltaQuote);
    (uint amountAsset, uint amountQuote) = self.getAmounts();

    uint delta;
    if (deltaLiquidity > 0) {
        delta = uint128(deltaLiquidity);
        deltaAsset = amountAsset.mulWadUp(delta).safeCastTo128();
        deltaQuote = amountQuote.mulWadUp(delta).safeCastTo128();
    } else {
        delta = uint128(-deltaLiquidity);
        deltaAsset = amountAsset.mulWadDown(delta).safeCastTo128();
        deltaQuote = amountQuote.mulWadDown(delta).safeCastTo128();
    }
}

/** @dev Decimal amounts per WAD of liquidity, rounded down... */
function getAmounts(HyperPool memory self) view returns (uint amountAssetDec, uint amountQuoteDec) {
    (uint amountAssetWad, uint amountQuoteWad) = self.getAmountsWad();
    amountAssetDec = amountAssetWad.scaleFromWadDown(self.pair.decimalsAsset);
    amountQuoteDec = amountQuoteWad.scaleFromWadDown(self.pair.decimalsQuote);
}

/** @dev WAD Amounts per WAD of liquidity. */
function getAmountsWad(HyperPool memory self) view returns (uint amountAssetWad, uint amountQuoteWad) {
    Price.RMM memory rmm = self.getRMM();
    amountAssetWad = rmm.getXWithPrice(self.lastPrice);
    amountQuoteWad = rmm.getYWithX(amountAssetWad);
}

// ===== Derived ===== //

function computePriceChangeWithTime(
    HyperPool memory self,
    uint tau,
    uint epsilon
) pure returns (uint price, int24 tick) {
    uint strike = Price.computePriceWithTick(self.params.maxTick);
    price = Price.computePriceWithChangeInTau(strike, self.params.volatility, self.lastPrice, tau, epsilon);
    tick = Price.computeTickWithPrice(price);
}

function getTimeSinceChanged(HyperPosition memory self, uint timestamp) view returns (uint distance) {
    return timestamp - self.lastTimestamp;
}

function exists(HyperPool memory self) view returns (bool) {
    return self.lastTimestamp != 0;
}

function isMutable(HyperPool memory self) view returns (bool) {
    return self.controller != address(0);
}

function getRMM(HyperPool memory self) view returns (Price.RMM memory) {
    return Price.RMM({strike: self.params.strike(), sigma: self.params.volatility, tau: self.lastTau()});
}

function lastTau(HyperPool memory self) view returns (uint tau) {
    return self.tau(self.lastTimestamp);
}

function tau(HyperPool memory self, uint timestamp) view returns (uint) {
    uint end = self.params.maturity();
    if (timestamp > end) return 0;
    return end - timestamp;
}

function strike(HyperCurve memory self) view returns (uint strike) {
    return Price.computePriceWithTick(self.maxTick);
}

function maturity(HyperCurve memory self) view returns (uint endTimestamp) {
    return Assembly.convertDaysToSeconds(self.duration) + self.createdAt;
}

function validateParameters(HyperCurve memory self) view returns (bool, bytes memory) {
    (bool success, bytes memory reason) = self.checkParameters();
    if (!success) {
        assembly {
            revert(add(32, reason), mload(reason))
        }
    }

    return (success, reason);
}

/** @dev Invalid parameters should revert. */
function checkParameters(HyperCurve memory self) view returns (bool, bytes memory) {
    if (!Assembly.isBetween(self.volatility, MIN_VOLATILITY, MAX_VOLATILITY))
        return (false, abi.encodeWithSelector(InvalidVolatility.selector, self.volatility));
    if (!Assembly.isBetween(self.duration, MIN_DURATION, MAX_DURATION))
        return (false, abi.encodeWithSelector(InvalidDuration.selector, self.duration));
    if (self.maxTick >= MAX_TICK) return (false, abi.encodeWithSelector(InvalidTick.selector, self.maxTick));
    if (self.jit > JUST_IN_TIME_MAX) return (false, abi.encodeWithSelector(InvalidJit.selector, self.jit));
    if (!Assembly.isBetween(self.fee, MIN_FEE, MAX_FEE))
        return (false, abi.encodeWithSelector(InvalidFee.selector, self.fee));
    // 0 priority fee == no controller
    if (!Assembly.isBetween(self.priorityFee, 0, self.fee))
        return (false, abi.encodeWithSelector(InvalidFee.selector, self.priorityFee));

    return (true, "");
}

// ===== Swaps ===== //

function getMaxSwapAssetInWad(HyperPool memory self) view returns (uint) {
    Price.RMM memory rmm = self.getRMM();
    (, uint res1) = rmm.computeReserves(self.lastPrice);
    uint maxInput = FixedPointMathLib.WAD - res1;
    maxInput = maxInput.mulWadDown(self.liquidity);
    return maxInput.scaleFromWadDown(self.pair.decimalsAsset);
}

function getMaxSwapQuoteInWad(HyperPool memory self) view returns (uint) {
    Price.RMM memory rmm = self.getRMM();
    (uint res0, ) = rmm.computeReserves(self.lastPrice);
    uint maxInput = rmm.strike - res0;
    maxInput = maxInput.mulWadDown(self.liquidity);
    return maxInput.scaleFromWadDown(self.pair.decimalsQuote);
}

function getAmountOut(
    HyperPool memory self,
    HyperPair memory pair,
    bool sellAsset,
    uint amountIn,
    uint timeSinceUpdate
) view returns (uint, uint) {
    Iteration memory data;
    Price.RMM memory rmm = self.getRMM();
    (data.price, data.tick) = self.computePriceChangeWithTime(self.lastTau(), timeSinceUpdate);
    data.remainder = amountIn.scaleToWad(sellAsset ? pair.decimalsAsset : pair.decimalsQuote);
    data.liquidity = self.liquidity;

    uint prevInd;
    uint prevDep;
    uint nextInd;
    uint nextDep;

    {
        uint maxInput;
        uint delInput;

        if (sellAsset) {
            (prevDep, prevInd) = rmm.computeReserves(data.price);
            maxInput = (FixedPointMathLib.WAD - prevInd).mulWadDown(self.liquidity); // There can be maximum 1:1 ratio between assets and liqudiity.
        } else {
            (prevInd, prevDep) = rmm.computeReserves(data.price);
            maxInput = (rmm.strike - prevInd).mulWadDown(self.liquidity); // There can be maximum strike:1 liquidity ratio between quote and liquidity.
        }

        data.feeAmount = ((data.remainder > maxInput ? maxInput : data.remainder) * self.params.fee) / 10_000;

        if (data.remainder > maxInput) {
            delInput = maxInput - data.feeAmount;
            nextInd = prevInd + delInput.divWadDown(data.liquidity);
            data.remainder -= (delInput + data.feeAmount);
        } else {
            delInput = data.remainder - data.feeAmount;
            nextInd = prevInd + delInput.divWadDown(data.liquidity);
            delInput = data.remainder; // Swap input amount including the fee payment.
            data.remainder = 0; // Clear the remainder to zero, as the order has been filled.
        }

        // Compute the output of the swap by computing the difference between the dependent reserves.
        if (sellAsset) nextDep = rmm.getYWithX(nextInd);
        else nextDep = rmm.getXWithY(nextInd);

        data.input += delInput;
        data.output += (prevDep - nextDep);
    }

    {
        // Scale down amounts from WAD.
        uint inputDec;
        uint outputDec;
        if (sellAsset) {
            inputDec = pair.decimalsAsset;
            outputDec = pair.decimalsQuote;
        } else {
            inputDec = pair.decimalsQuote;
            outputDec = pair.decimalsAsset;
        }

        data.input = data.input.scaleFromWadUp(inputDec);
        data.output = data.output.scaleFromWadDown(outputDec);
    }

    return (data.output, data.remainder);
<<<<<<< HEAD
}

function getRMM(HyperPool memory self) view returns (Price.RMM memory) {
    return Price.RMM({strike: self.strike(), sigma: self.params.volatility, tau: self.lastTau()});
}

function lastTau(HyperPool memory self) view returns (uint tau) {
    return self.tau(self.lastTimestamp);
}

function tau(HyperPool memory self, uint timestamp) view returns (uint) {
    uint end = self.params.maturity();
    if (timestamp > end) return 0;
    return end - timestamp;
}

function maturity(HyperCurve memory self) view returns (uint endTimestamp) {
    return Assembly.convertDaysToSeconds(self.duration) + self.createdAt;
}

/** @dev Invalid parameters should revert. */
function checkParameters(HyperCurve memory self) view returns (bool, bytes memory) {
    if (!Assembly.isBetween(self.volatility, MIN_VOLATILITY, MAX_VOLATILITY))
        return (false, abi.encodeWithSelector(InvalidVolatility.selector, self.volatility));
    if (!Assembly.isBetween(self.duration, MIN_DURATION, MAX_DURATION))
        return (false, abi.encodeWithSelector(InvalidDuration.selector, self.duration));
    if (self.maxTick >= MAX_TICK) return (false, abi.encodeWithSelector(InvalidTick.selector, self.maxTick));
    if (self.jit > JUST_IN_TIME_MAX) return (false, abi.encodeWithSelector(InvalidJit.selector, self.jit));
    if (!Assembly.isBetween(self.fee, MIN_FEE, MAX_FEE))
        return (false, abi.encodeWithSelector(InvalidFee.selector, self.fee));
    // 0 priority fee == no controller
    if (!Assembly.isBetween(self.priorityFee, 0, self.fee))
        return (false, abi.encodeWithSelector(InvalidFee.selector, self.priorityFee));

    return (true, "");
}

function revertOnInvalid(HyperCurve memory self) view returns (bool) {
    (bool success, bytes memory reason) = self.checkParameters();
    if (!success) {
        assembly {
            revert(add(32, reason), mload(reason))
        }
    }

    return success;
}

function getTimeSinceChanged(HyperPosition memory self, uint timestamp) view returns (uint distance) {
    return timestamp - self.lastTimestamp;
}

/** @dev Liquidity must be altered after syncing positions and not before. */
function syncPositionFees(
    HyperPosition storage self,
    uint liquidity,
    uint feeGrowthAsset,
    uint feeGrowthQuote
) returns (uint feeAssetEarned, uint feeQuoteEarned) {
    uint checkpointAsset = Assembly.computeCheckpointDistance(feeGrowthAsset, self.feeGrowthAssetLast);
    uint checkpointQuote = Assembly.computeCheckpointDistance(feeGrowthQuote, self.feeGrowthQuoteLast);

    feeAssetEarned = FixedPointMathLib.mulWadDown(checkpointAsset, liquidity);
    feeQuoteEarned = FixedPointMathLib.mulWadDown(checkpointQuote, liquidity);

    self.feeGrowthAssetLast = feeGrowthAsset;
    self.feeGrowthQuoteLast = feeGrowthQuote;

    self.tokensOwedAsset += SafeCastLib.safeCastTo128(feeAssetEarned);
    self.tokensOwedQuote += SafeCastLib.safeCastTo128(feeQuoteEarned);
}

function syncPositionStakedFees(HyperPosition storage self, uint liquidity, uint feeGrowth) returns (uint feeEarned) {
    uint checkpoint = Assembly.computeCheckpointDistance(feeGrowth, self.feeGrowthAssetLast); //todo: add another var to pool
    feeEarned = FixedPointMathLib.mulWadDown(checkpoint, liquidity);
    self.feeGrowthRewardLast = feeEarned;
    self.tokensOwedReward += SafeCastLib.safeCastTo128(feeEarned);
}

function changePositionLiquidity(HyperPosition storage self, uint256 timestamp, int128 liquidityDelta) {
    self.lastTimestamp = timestamp;
    self.freeLiquidity = Assembly.addSignedDelta(self.freeLiquidity, liquidityDelta);
}

function toInt128(uint128 a) view returns (int128 b) {
    assembly {
        if gt(a, 0x7fffffffffffffffffffffffffffffff) {
            revert(0, 0)
        }

        b := a
    }
=======
>>>>>>> 499d29b2
}<|MERGE_RESOLUTION|>--- conflicted
+++ resolved
@@ -4,7 +4,7 @@
 /**
 
   -------------
-  
+
   Comprehensive library with all structs, errors,
   constants, and utils for Hyper.
 
@@ -438,7 +438,6 @@
     }
 
     return (data.output, data.remainder);
-<<<<<<< HEAD
 }
 
 function getRMM(HyperPool memory self) view returns (Price.RMM memory) {
@@ -531,6 +530,4 @@
 
         b := a
     }
-=======
->>>>>>> 499d29b2
 }