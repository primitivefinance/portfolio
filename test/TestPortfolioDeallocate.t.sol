// SPDX-License-Identifier: GPL-3.0-only
pragma solidity ^0.8.4;

import "./Setup.sol";

contract TestPortfolioDeallocate is Setup {
    function test_deallocate_max()
        public
        defaultConfig
        useActor
        usePairTokens(10 ether)
        allocateSome(uint128(BURNED_LIQUIDITY))
        isArmed
    {
        uint128 liquidity = 1 ether;
<<<<<<< HEAD
        subject().multiprocess(
            FVMLib.encodeAllocateOrDeallocate(
                true,
                uint8(0),
=======

        bytes[] memory data = new bytes[](1);
        data[0] = abi.encodeCall(
            IPortfolioActions.allocate,
            (
                false,
>>>>>>> d0cbc867
                ghost().poolId,
                liquidity,
                type(uint128).max,
                type(uint128).max
            )
        );
        subject().multicall(data);

        // Deallocating liquidity can round down.
        uint256 prev = ghost().position(actor()).freeLiquidity;
        uint128 amount = liquidity;
        if (amount > prev) {
            amount = uint128(prev);
        }
<<<<<<< HEAD
        subject().multiprocess(
            FVMLib.encodeAllocateOrDeallocate(
                false, uint8(1), ghost().poolId, amount, 0, 0
            )
=======
        data[0] = abi.encodeCall(
            IPortfolioActions.deallocate, (true, ghost().poolId, amount, 0, 0)
>>>>>>> d0cbc867
        );
        subject().multicall(data);
        uint256 post = ghost().position(actor()).freeLiquidity;

        assertApproxEqAbs(
            post, prev - liquidity, 1, "liquidity-did-not-decrease"
        );
    }

    function test_deallocate_low_decimals(uint64 liquidity)
        public
        sixDecimalQuoteConfig
        useActor
        usePairTokens(500 ether)
        allocateSome(uint128(BURNED_LIQUIDITY * 1e3))
        isArmed
    {
        vm.assume(liquidity > 10 ** (18 - 6));
<<<<<<< HEAD
        subject().multiprocess(
            FVMLib.encodeAllocateOrDeallocate(
                true,
                uint8(0),
=======
        bytes[] memory data = new bytes[](1);
        data[0] = abi.encodeCall(
            IPortfolioActions.allocate,
            (
                false,
>>>>>>> d0cbc867
                ghost().poolId,
                liquidity,
                type(uint128).max,
                type(uint128).max
            )
        );
        subject().multicall(data);
        _simple_deallocate(liquidity);
    }

    function testFuzz_deallocate_volatility(
        uint64 liquidity,
        uint16 volatility
    )
        public
        volatilityConfig(uint16(bound(volatility, MIN_VOLATILITY, MAX_VOLATILITY)))
        useActor
        usePairTokens(500 ether)
        allocateSome(uint128(BURNED_LIQUIDITY))
        isArmed
    {
        vm.assume(liquidity > 0);
<<<<<<< HEAD
        subject().multiprocess(
            FVMLib.encodeAllocateOrDeallocate(
                true,
                uint8(0),
=======
        bytes[] memory data = new bytes[](1);
        data[0] = abi.encodeCall(
            IPortfolioActions.allocate,
            (
                false,
>>>>>>> d0cbc867
                ghost().poolId,
                liquidity,
                type(uint128).max,
                type(uint128).max
            )
        );
        subject().multicall(data);
        _simple_deallocate(liquidity);
    }

    function testFuzz_deallocate_duration(
        uint64 liquidity,
        uint16 duration
    )
        public
        durationConfig(uint16(bound(duration, MIN_DURATION, MAX_DURATION)))
        useActor
        usePairTokens(500 ether)
        allocateSome(uint128(BURNED_LIQUIDITY))
        isArmed
    {
        vm.assume(liquidity > 0);
<<<<<<< HEAD
        subject().multiprocess(
            FVMLib.encodeAllocateOrDeallocate(
                true,
                uint8(0),
=======
        bytes[] memory data = new bytes[](1);
        data[0] = abi.encodeCall(
            IPortfolioActions.allocate,
            (
                false,
>>>>>>> d0cbc867
                ghost().poolId,
                liquidity,
                type(uint128).max,
                type(uint128).max
            )
        );
        subject().multicall(data);
        _simple_deallocate(liquidity);
    }

    function testFuzz_deallocate_weth(uint64 liquidity)
        public
        wethConfig
        useActor
        usePairTokens(500 ether)
        isArmed
    {
        vm.assume(liquidity > BURNED_LIQUIDITY);
        vm.deal(actor(), 250 ether);
<<<<<<< HEAD
        subject().multiprocess{value: 250 ether}(
            FVMLib.encodeAllocateOrDeallocate(
                true,
                uint8(0),
=======

        bytes[] memory data = new bytes[](1);
        data[0] = abi.encodeCall(
            IPortfolioActions.allocate,
            (
                false,
>>>>>>> d0cbc867
                ghost().poolId,
                liquidity,
                type(uint128).max,
                type(uint128).max
            )
        );
        subject().multicall{ value: 250 ether }(data);
        _simple_deallocate(liquidity);
    }

    function testFuzz_deallocate_over_time(
        uint64 liquidity,
        uint24 timestep
    )
        public
<<<<<<< HEAD
        noJit
=======
>>>>>>> d0cbc867
        defaultConfig
        useActor
        usePairTokens(500 ether)
        allocateSome(uint128(BURNED_LIQUIDITY))
        isArmed
    {
        vm.assume(liquidity > 0);
<<<<<<< HEAD
        subject().multiprocess(
            FVMLib.encodeAllocateOrDeallocate(
                true,
                uint8(0),
=======
        bytes[] memory data = new bytes[](1);
        data[0] = abi.encodeCall(
            IPortfolioActions.allocate,
            (
                false,
>>>>>>> d0cbc867
                ghost().poolId,
                liquidity,
                type(uint128).max,
                type(uint128).max
            )
        );
        subject().multicall(data);
        vm.warp(block.timestamp + timestep);
        _simple_deallocate(liquidity);
    }

    function test_deallocate_reverts_when_min_asset_unmatched()
        public
        defaultConfig
        useActor
        usePairTokens(10 ether)
        isArmed
    {
        uint128 amount = 0.1 ether;
        uint64 xid = ghost().poolId;

        bytes[] memory data = new bytes[](1);
        data[0] = abi.encodeCall(
            IPortfolioActions.allocate,
            (false, xid, amount, type(uint128).max, type(uint128).max)
        );
        subject().multicall(data);
        vm.expectRevert();
<<<<<<< HEAD
        subject().multiprocess(
            FVMLib.encodeAllocateOrDeallocate(
                false, uint8(1), ghost().poolId, amount, type(uint128).max, 0
            )
=======

        data[0] = abi.encodeCall(
            IPortfolioActions.deallocate,
            (true, ghost().poolId, amount, type(uint128).max, 0)
>>>>>>> d0cbc867
        );
        subject().multicall(data);
    }

    function test_deallocate_reverts_when_min_quote_unmatched()
        public
        defaultConfig
        useActor
        usePairTokens(10 ether)
        isArmed
    {
        uint128 amount = 0.1 ether;
        uint64 xid = ghost().poolId;

        bytes[] memory data = new bytes[](1);
        data[0] = abi.encodeCall(
            IPortfolioActions.allocate,
            (false, xid, amount, type(uint128).max, type(uint128).max)
        );
        subject().multicall(data);

<<<<<<< HEAD
        vm.expectRevert();
        subject().multiprocess(
            FVMLib.encodeAllocateOrDeallocate(
                false, uint8(1), ghost().poolId, amount, 0, type(uint128).max
            )
=======
        data[0] = abi.encodeCall(
            IPortfolioActions.allocate,
            (false, ghost().poolId, amount, 0, type(uint128).max)
>>>>>>> d0cbc867
        );
        vm.expectRevert();
        subject().multicall(data);
    }

    function _simple_deallocate(uint128 amount) internal {
        uint256 prev = ghost().position(actor()).freeLiquidity;

        uint128 amountToRemove = amount;
        if (amount > prev) {
            amountToRemove = uint128(prev);
        }

        bool useMax = false;

<<<<<<< HEAD
        subject().multiprocess(
            FVMLib.encodeAllocateOrDeallocate(
                false,
                uint8(useMax ? 1 : 0),
                ghost().poolId,
                amountToRemove,
                0,
                0
            )
=======
        bytes[] memory data = new bytes[](1);
        data[0] = abi.encodeCall(
            IPortfolioActions.deallocate,
            (useMax, ghost().poolId, amountToRemove, 0, 0)
>>>>>>> d0cbc867
        );
        subject().multicall(data);

        uint256 post = ghost().position(actor()).freeLiquidity;

        // Deallocating liquidity can round down.
        assertApproxEqAbs(
            post, prev - amountToRemove, 1, "liquidity-did-not-decrease"
        );
    }
}<|MERGE_RESOLUTION|>--- conflicted
+++ resolved
@@ -13,19 +13,12 @@
         isArmed
     {
         uint128 liquidity = 1 ether;
-<<<<<<< HEAD
-        subject().multiprocess(
-            FVMLib.encodeAllocateOrDeallocate(
-                true,
-                uint8(0),
-=======
-
-        bytes[] memory data = new bytes[](1);
-        data[0] = abi.encodeCall(
-            IPortfolioActions.allocate,
-            (
-                false,
->>>>>>> d0cbc867
+
+        bytes[] memory data = new bytes[](1);
+        data[0] = abi.encodeCall(
+            IPortfolioActions.allocate,
+            (
+                false,
                 ghost().poolId,
                 liquidity,
                 type(uint128).max,
@@ -40,15 +33,8 @@
         if (amount > prev) {
             amount = uint128(prev);
         }
-<<<<<<< HEAD
-        subject().multiprocess(
-            FVMLib.encodeAllocateOrDeallocate(
-                false, uint8(1), ghost().poolId, amount, 0, 0
-            )
-=======
         data[0] = abi.encodeCall(
             IPortfolioActions.deallocate, (true, ghost().poolId, amount, 0, 0)
->>>>>>> d0cbc867
         );
         subject().multicall(data);
         uint256 post = ghost().position(actor()).freeLiquidity;
@@ -67,18 +53,11 @@
         isArmed
     {
         vm.assume(liquidity > 10 ** (18 - 6));
-<<<<<<< HEAD
-        subject().multiprocess(
-            FVMLib.encodeAllocateOrDeallocate(
-                true,
-                uint8(0),
-=======
-        bytes[] memory data = new bytes[](1);
-        data[0] = abi.encodeCall(
-            IPortfolioActions.allocate,
-            (
-                false,
->>>>>>> d0cbc867
+        bytes[] memory data = new bytes[](1);
+        data[0] = abi.encodeCall(
+            IPortfolioActions.allocate,
+            (
+                false,
                 ghost().poolId,
                 liquidity,
                 type(uint128).max,
@@ -101,18 +80,11 @@
         isArmed
     {
         vm.assume(liquidity > 0);
-<<<<<<< HEAD
-        subject().multiprocess(
-            FVMLib.encodeAllocateOrDeallocate(
-                true,
-                uint8(0),
-=======
-        bytes[] memory data = new bytes[](1);
-        data[0] = abi.encodeCall(
-            IPortfolioActions.allocate,
-            (
-                false,
->>>>>>> d0cbc867
+        bytes[] memory data = new bytes[](1);
+        data[0] = abi.encodeCall(
+            IPortfolioActions.allocate,
+            (
+                false,
                 ghost().poolId,
                 liquidity,
                 type(uint128).max,
@@ -135,18 +107,11 @@
         isArmed
     {
         vm.assume(liquidity > 0);
-<<<<<<< HEAD
-        subject().multiprocess(
-            FVMLib.encodeAllocateOrDeallocate(
-                true,
-                uint8(0),
-=======
-        bytes[] memory data = new bytes[](1);
-        data[0] = abi.encodeCall(
-            IPortfolioActions.allocate,
-            (
-                false,
->>>>>>> d0cbc867
+        bytes[] memory data = new bytes[](1);
+        data[0] = abi.encodeCall(
+            IPortfolioActions.allocate,
+            (
+                false,
                 ghost().poolId,
                 liquidity,
                 type(uint128).max,
@@ -166,26 +131,19 @@
     {
         vm.assume(liquidity > BURNED_LIQUIDITY);
         vm.deal(actor(), 250 ether);
-<<<<<<< HEAD
-        subject().multiprocess{value: 250 ether}(
-            FVMLib.encodeAllocateOrDeallocate(
-                true,
-                uint8(0),
-=======
-
-        bytes[] memory data = new bytes[](1);
-        data[0] = abi.encodeCall(
-            IPortfolioActions.allocate,
-            (
-                false,
->>>>>>> d0cbc867
-                ghost().poolId,
-                liquidity,
-                type(uint128).max,
-                type(uint128).max
-            )
-        );
-        subject().multicall{ value: 250 ether }(data);
+
+        bytes[] memory data = new bytes[](1);
+        data[0] = abi.encodeCall(
+            IPortfolioActions.allocate,
+            (
+                false,
+                ghost().poolId,
+                liquidity,
+                type(uint128).max,
+                type(uint128).max
+            )
+        );
+        subject().multicall{value: 250 ether}(data);
         _simple_deallocate(liquidity);
     }
 
@@ -194,10 +152,6 @@
         uint24 timestep
     )
         public
-<<<<<<< HEAD
-        noJit
-=======
->>>>>>> d0cbc867
         defaultConfig
         useActor
         usePairTokens(500 ether)
@@ -205,18 +159,11 @@
         isArmed
     {
         vm.assume(liquidity > 0);
-<<<<<<< HEAD
-        subject().multiprocess(
-            FVMLib.encodeAllocateOrDeallocate(
-                true,
-                uint8(0),
-=======
-        bytes[] memory data = new bytes[](1);
-        data[0] = abi.encodeCall(
-            IPortfolioActions.allocate,
-            (
-                false,
->>>>>>> d0cbc867
+        bytes[] memory data = new bytes[](1);
+        data[0] = abi.encodeCall(
+            IPortfolioActions.allocate,
+            (
+                false,
                 ghost().poolId,
                 liquidity,
                 type(uint128).max,
@@ -245,17 +192,10 @@
         );
         subject().multicall(data);
         vm.expectRevert();
-<<<<<<< HEAD
-        subject().multiprocess(
-            FVMLib.encodeAllocateOrDeallocate(
-                false, uint8(1), ghost().poolId, amount, type(uint128).max, 0
-            )
-=======
 
         data[0] = abi.encodeCall(
             IPortfolioActions.deallocate,
             (true, ghost().poolId, amount, type(uint128).max, 0)
->>>>>>> d0cbc867
         );
         subject().multicall(data);
     }
@@ -277,17 +217,9 @@
         );
         subject().multicall(data);
 
-<<<<<<< HEAD
-        vm.expectRevert();
-        subject().multiprocess(
-            FVMLib.encodeAllocateOrDeallocate(
-                false, uint8(1), ghost().poolId, amount, 0, type(uint128).max
-            )
-=======
         data[0] = abi.encodeCall(
             IPortfolioActions.allocate,
             (false, ghost().poolId, amount, 0, type(uint128).max)
->>>>>>> d0cbc867
         );
         vm.expectRevert();
         subject().multicall(data);
@@ -303,22 +235,10 @@
 
         bool useMax = false;
 
-<<<<<<< HEAD
-        subject().multiprocess(
-            FVMLib.encodeAllocateOrDeallocate(
-                false,
-                uint8(useMax ? 1 : 0),
-                ghost().poolId,
-                amountToRemove,
-                0,
-                0
-            )
-=======
         bytes[] memory data = new bytes[](1);
         data[0] = abi.encodeCall(
             IPortfolioActions.deallocate,
             (useMax, ghost().poolId, amountToRemove, 0, 0)
->>>>>>> d0cbc867
         );
         subject().multicall(data);
 
