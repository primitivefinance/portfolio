--- conflicted
+++ resolved
@@ -6,17 +6,6 @@
 import "contracts/libraries/AssemblyLib.sol";
 
 contract TestAssemblyLib is Test {
-<<<<<<< HEAD
-    function test_fromAmount() public {
-        {
-            (uint8 power, uint128 base) = AssemblyLib.fromAmount(500);
-            assertEq(power, 2);
-            assertEq(base, 5);
-        }
-    }
-
-=======
->>>>>>> d0cbc867
     function testFuzz_isBetween(
         uint256 value,
         uint256 lower,
