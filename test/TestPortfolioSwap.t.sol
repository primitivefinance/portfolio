// SPDX-License-Identifier: GPL-3.0-only
pragma solidity ^0.8.4;

import "solmate/utils/SafeCastLib.sol";
import "./Setup.sol";

contract TestPortfolioSwap is Setup {
<<<<<<< HEAD
    using AssemblyLib for uint256;
    using RMM01Lib for PortfolioPool;
    using SafeCastLib for uint256;
=======
    using SafeCastLib for uint256;
    using AssemblyLib for uint256;
    using AssemblyLib for uint128;
>>>>>>> d0cbc867
    using FixedPointMathLib for uint256;
    using FixedPointMathLib for uint128;

    function test_swap_increases_user_balance_token_out()
        public
        defaultConfig
        useActor
        usePairTokens(10 ether)
        allocateSome(1 ether)
        isArmed
    {
        // Estimate amount out.
        bool sellAsset = true;
        uint128 amtIn = 0.1 ether;
        uint128 amtOut = uint128(
            subject().getAmountOut(
<<<<<<< HEAD
                ghost().poolId, sellAsset, amtIn, address(this)
            )
        );

        uint256 prev = ghost().quote().to_token().balanceOf(actor());
        subject().multiprocess(
            FVMLib.encodeSwap(
                uint8(0),
                ghost().poolId,
                amtIn,
                amtOut,
                uint8(sellAsset ? 1 : 0)
            )
        );
=======
                ghost().poolId, sellAsset, amtIn, 0, address(this)
            )
        );

        uint256 prev = ghost().quote().to_token().balanceOf(actor());

        bytes[] memory data = new bytes[](1);
        Order memory order = Order({
            useMax: false,
            poolId: ghost().poolId,
            input: amtIn,
            output: amtOut,
            sellAsset: sellAsset
        });
        data[0] = abi.encodeCall(IPortfolioActions.swap, (order));
        subject().multicall(data);

>>>>>>> d0cbc867
        uint256 post = ghost().quote().to_token().balanceOf(actor());

        assertTrue(post > prev, "balance-did-not-increase");
    }

    function test_swap_after_time_passed()
        public
        defaultConfig
        useActor
        usePairTokens(10 ether)
        allocateSome(1 ether)
        isArmed
    {
        bool sellAsset = true;
        uint128 amtIn = 0.1 ether;
        uint128 amtOut = uint128(
<<<<<<< HEAD
            subject().getAmountOut(ghost().poolId, sellAsset, amtIn, actor())
=======
            subject().getAmountOut(ghost().poolId, sellAsset, amtIn, 0, actor())
>>>>>>> d0cbc867
        );

        uint256 prev = ghost().quote().to_token().balanceOf(actor());

        vm.warp(
            block.timestamp
                + (uint256(ghost().pool().params.duration) / 2 * 60 * 60 * 24)
        );
<<<<<<< HEAD
        subject().multiprocess(
            FVMLib.encodeSwap(
                uint8(0),
                ghost().poolId,
                amtIn,
                amtOut,
                uint8(sellAsset ? 1 : 0)
            )
        );
        uint256 post = ghost().quote().to_token().balanceOf(actor());

=======

        bytes[] memory data = new bytes[](1);
        Order memory order = Order({
            useMax: false,
            poolId: ghost().poolId,
            input: amtIn,
            output: amtOut,
            sellAsset: sellAsset
        });
        data[0] = abi.encodeCall(IPortfolioActions.swap, (order));
        subject().multicall(data);

        uint256 post = ghost().quote().to_token().balanceOf(actor());

>>>>>>> d0cbc867
        assertTrue(post > prev, "physical-balance-did-not-increase");
    }

    function test_swap_protocol_fee()
        public
        defaultConfig
        useActor
        usePairTokens(10 ether)
        allocateSome(1 ether)
        isArmed
    {
        // Set fee
        SimpleRegistry(subjects().registry).setFee(address(subject()), 5);

        // Do swap
        bool sellAsset = true;
        uint128 amtIn = 0.1 ether;
        uint128 amtOut = uint128(
            subject().getAmountOut(
<<<<<<< HEAD
                ghost().poolId, sellAsset, amtIn, address(this)
            )
        );

        subject().multiprocess(
            FVMLib.encodeSwap(
                uint8(0),
                ghost().poolId,
                amtIn,
                amtOut,
                uint8(sellAsset ? 1 : 0)
            )
        );

=======
                ghost().poolId, sellAsset, amtIn, 0, address(this)
            )
        );

        bytes[] memory data = new bytes[](1);
        Order memory order = Order({
            useMax: false,
            poolId: ghost().poolId,
            input: amtIn,
            output: amtOut,
            sellAsset: sellAsset
        });
        data[0] = abi.encodeCall(IPortfolioActions.swap, (order));
        subject().multicall(data);

>>>>>>> d0cbc867
        uint256 preBal =
            ghost().asset().to_token().balanceOf(subjects().registry);
        SimpleRegistry(subjects().registry).claimFee(
            address(subject()), ghost().asset().to_addr(), type(uint256).max
        );
        uint256 postBal =
            ghost().asset().to_token().balanceOf(subjects().registry);
        assertTrue(postBal > preBal, "nothing claimed");
    }

    function testFuzz_swap_virtual_reserves_do_not_stay_the_same(
        bool sellAsset,
        uint128 amountIn,
        uint128 amountOut
    )
        public
        defaultConfig
        useActor
        usePairTokens(10 ether)
        allocateSome(1 ether)
        isArmed
    {
        vm.assume(amountIn > 0);
        vm.assume(amountOut > 0);
        _swap_check_virtual_reserves(sellAsset, amountIn, amountOut);
    }

    function testFuzz_swap_virtual_reserves_do_not_stay_the_same_low_decimals(
        bool sellAsset,
        uint128 amountIn,
        uint128 amountOut
    )
        public
        sixDecimalQuoteConfig
        useActor
        usePairTokens(10 ether)
        allocateSome(1 ether)
        isArmed
    {
        vm.assume(amountIn > 0);
        vm.assume(amountOut > 0);
        _swap_check_virtual_reserves(sellAsset, amountIn, amountOut);
    }

    // todo: update this test to coerce the amount out so it will be a valid trade.
    // once the bisection update is merged in, getAmountOut can be used more reliably.
    function _swap_check_virtual_reserves(
        bool sellAsset,
        uint128 amountIn,
        uint128 amountOut
    ) internal {
        PortfolioPool memory pool = ghost().pool();
        (uint256 prevXPerL, uint256 prevYPerL) = pool.getVirtualReservesWad();

        // Pre-invariant check will round the output token reserve up when computing
        // how much is in the reserve per liquidity.
        if (sellAsset) {
            prevXPerL = prevXPerL.divWadDown(pool.liquidity);
            prevYPerL = prevYPerL.divWadUp(pool.liquidity);
        } else {
            prevXPerL = prevXPerL.divWadUp(pool.liquidity);
            prevYPerL = prevYPerL.divWadDown(pool.liquidity);
        }

<<<<<<< HEAD
        try subject().multiprocess(
            FVMLib.encodeSwap(
                uint8(0),
                ghost().poolId,
                amountIn,
                amountOut,
                uint8(sellAsset ? 1 : 0)
            )
        ) {
=======
        bytes[] memory data = new bytes[](1);
        Order memory order = Order({
            useMax: false,
            poolId: ghost().poolId,
            input: amountIn,
            output: amountOut,
            sellAsset: sellAsset
        });
        data[0] = abi.encodeCall(IPortfolioActions.swap, (order));

        try subject().multicall(data) {
>>>>>>> d0cbc867
            pool = ghost().pool();

            (uint256 postXPerL, uint256 postYPerL) =
                pool.getVirtualReservesWad();
            postXPerL = postXPerL.divWadDown(pool.liquidity);
            postYPerL = postYPerL.divWadDown(pool.liquidity);

            console.log("prevXPerL", prevXPerL);
            console.log("postXPerL", postXPerL);
            console.log("prevYPerL", prevYPerL);
            console.log("postYPerL", postYPerL);

            assertTrue(postXPerL != prevXPerL, "invariant-x-unchanged");
            assertTrue(postYPerL != prevYPerL, "invariant-y-unchanged");
        } catch {
            // Swap failed, so don't do anything.
        }
    }

    function testFuzz_swap_low_decimals(
        uint256 seed,
        uint128 amountIn
    )
        public
        sixDecimalQuoteConfig
        useActor
        usePairTokens(100 ether)
        allocateSome(1 ether)
        isArmed
    {
        bool sellAsset = seed % 2 == 0;
        _fuzz_swap(sellAsset, amountIn);
    }

    function testFuzz_swap_durationConfig(
        uint256 seed,
        uint128 amountIn,
        uint16 dur
    )
        public
        durationConfig(uint16(bound(dur, MIN_DURATION, MAX_DURATION)))
        useActor
        usePairTokens(100 ether)
        allocateSome(1 ether)
        isArmed
    {
        bool sellAsset = seed % 2 == 0;
        _fuzz_swap(sellAsset, amountIn);
    }

    function testFuzz_swap_volatilityConfig(
        uint256 seed,
        uint128 amountIn,
        uint16 vol
    )
        public
        volatilityConfig(uint16(bound(vol, MIN_VOLATILITY, MAX_VOLATILITY)))
        useActor
        usePairTokens(100 ether)
        allocateSome(1 ether)
        isArmed
    {
        bool sellAsset = seed % 2 == 0;
        _fuzz_swap(sellAsset, amountIn);
    }

    function testFuzz_swap_random_inputs(
        uint256 seed,
        uint64 amountIn,
        uint64 amountOut
    )
        public
        defaultConfig
        useActor
        usePairTokens(100 ether)
        allocateSome(1 ether)
        isArmed
    {
        _fuzz_random_args(seed % 2 == 0, amountIn, amountOut);
    }

    function testFuzz_swap_random_small_inputs(
        uint256 seed,
        uint64 amountIn,
        uint64 amountOut
    )
        public
        defaultConfig
        useActor
        usePairTokens(100 ether)
        allocateSome(1 ether)
        isArmed
    {
        amountIn = bound(amountIn, 1, 1000).safeCastTo64();
        amountOut = bound(amountOut, 1, 1000).safeCastTo64();
        _fuzz_random_args(seed % 2 == 0, amountIn, amountOut);
    }

    function testFuzz_swap_random_large_inputs(
        uint256 seed,
        uint128 amountIn,
        uint128 amountOut
    )
        public
        defaultConfig
        useActor
        usePairTokens(100 ether)
        allocateSome(1 ether)
        isArmed
    {
        amountIn = bound(amountIn, type(uint128).max - 1e18, type(uint128).max)
            .safeCastTo128();
        amountOut = bound(
            amountOut, type(uint128).max - 1e18, type(uint128).max
        ).safeCastTo128();
        _fuzz_random_args(seed % 2 == 0, amountIn, amountOut);
    }

    function _fuzz_random_args(
        bool sellAsset,
        uint256 amountIn,
        uint256 amountOut
    ) internal {
        PortfolioPool memory pool = ghost().pool();

        (, int256 prevInvariant) = RMM01Portfolio(
            payable(address(ghost().subject))
        ).checkInvariant(
            ghost().poolId,
            int256(0),
            pool.virtualX.divWadDown(pool.liquidity),
            pool.virtualY.divWadDown(pool.liquidity),
            block.timestamp
        );

<<<<<<< HEAD
        try subject().multiprocess(
            FVMLib.encodeSwap(
                uint8(0),
                ghost().poolId,
                amountIn.safeCastTo128(),
                amountOut.safeCastTo128(),
                uint8(sellAsset ? 1 : 0)
            )
        ) {
=======
        bytes[] memory data = new bytes[](1);
        Order memory order = Order({
            useMax: false,
            poolId: ghost().poolId,
            input: amountIn.safeCastTo128(),
            output: amountOut.safeCastTo128(),
            sellAsset: sellAsset
        });
        data[0] = abi.encodeCall(IPortfolioActions.swap, (order));

        try subject().multicall(data) {
>>>>>>> d0cbc867
            pool = ghost().pool();

            (, int256 invariant) = RMM01Portfolio(
                payable(address(ghost().subject))
            ).checkInvariant(
                ghost().poolId,
                prevInvariant,
                pool.virtualX.divWadDown(pool.liquidity),
                pool.virtualY.divWadDown(pool.liquidity),
                block.timestamp
            );
            assertTrue(invariant >= 0, "invariant-negative");
            assertTrue(invariant >= prevInvariant, "invariant-decreased");
        } catch { }
    }

    function _fuzz_swap(bool sellAsset, uint128 amountIn) internal {
        vm.assume(amountIn > 100);

        uint256 reserveIn;

        PortfolioPool memory pool = ghost().pool();
        if (sellAsset) {
            reserveIn = pool.virtualX;
        } else {
            reserveIn = pool.virtualY;
        }
        {
            uint256 maxAmountIn = RMM01Portfolio(
                payable(address(ghost().subject))
            ).computeMaxInput(
                ghost().poolId, sellAsset, reserveIn, pool.liquidity
            );

            uint256 decimalsIn =
                sellAsset ? pool.pair.decimalsAsset : pool.pair.decimalsQuote;

            uint256 decimalsOut =
                sellAsset ? pool.pair.decimalsQuote : pool.pair.decimalsAsset;

            maxAmountIn = maxAmountIn.scaleFromWadDown(decimalsIn);
            vm.assume(maxAmountIn > amountIn);
        }

        uint128 amountOut = subject().getAmountOut(
<<<<<<< HEAD
            ghost().poolId, sellAsset, amountIn, actor()
=======
            ghost().poolId, sellAsset, amountIn, 0, actor()
>>>>>>> d0cbc867
        ).safeCastTo128();

        // todo: fix getAmountOut to be accurate
        amountOut = amountOut * 80 / 100;

        vm.assume(amountOut > 0);

        address tokenIn;
        address tokenOut;
        if (sellAsset) {
            tokenIn = pool.pair.tokenAsset;
            tokenOut = pool.pair.tokenQuote;
        } else {
            tokenIn = pool.pair.tokenQuote;
            tokenOut = pool.pair.tokenAsset;
        }

        uint256 prevPhysicalOut =
            IERC20(tokenOut).balanceOf(address(ghost().subject));

<<<<<<< HEAD
        subject().multiprocess{
            value: tokenIn == subject().WETH() ? amountIn : 0
        }(
            FVMLib.encodeSwap(
                uint8(0),
                ghost().poolId,
                amountIn,
                amountOut,
                uint8(sellAsset ? 1 : 0)
            )
=======
        bytes[] memory data = new bytes[](1);
        Order memory order = Order({
            useMax: false,
            poolId: ghost().poolId,
            input: amountIn,
            output: amountOut,
            sellAsset: sellAsset
        });
        data[0] = abi.encodeCall(IPortfolioActions.swap, (order));

        subject().multicall{ value: tokenIn == subject().WETH() ? amountIn : 0 }(
            data
>>>>>>> d0cbc867
        );

        uint256 postPhysicalOut =
            IERC20(tokenOut).balanceOf(address(ghost().subject));

        assertApproxEqAbs(
            postPhysicalOut,
            prevPhysicalOut - amountOut,
            1,
            "out-physical-not-eq"
        );
    }

<<<<<<< HEAD
    function testFuzz_swap_check_invariant(uint128 amountIn)
        public
        defaultConfig
        useActor
        usePairTokens(1000 ether)
        allocateSome(25 ether)
        isArmed
    {
        bool sellAsset = true;
        vm.assume(amountIn > 100);
        PortfolioPool memory pool = ghost().pool();
        uint256 maxIn = Objective(address(subject())).computeMaxInput(
            ghost().poolId,
            sellAsset,
            sellAsset ? pool.virtualX : pool.virtualY,
            pool.liquidity
        );
        vm.assume(maxIn > amountIn);

        uint128 amountOut = uint128(
            subject().getAmountOut(
                ghost().poolId, sellAsset, uint128(amountIn), actor()
            )
        );
        vm.assume(amountOut > 0);

        (, int256 prevInvariant) = RMM01Portfolio(payable(address(subject())))
            .checkInvariant(
            ghost().poolId,
            int256(0),
            pool.virtualX,
            pool.virtualY,
            block.timestamp
        );
        subject().multiprocess(
            FVMLib.encodeSwap(
                uint8(0),
                ghost().poolId,
                amountIn,
                amountOut,
                uint8(sellAsset ? 1 : 0)
            )
        );

        pool = ghost().pool();
        (, int256 invariant) = RMM01Portfolio(payable(address(subject())))
            .checkInvariant(
            ghost().poolId,
            prevInvariant,
            pool.virtualX,
            pool.virtualY,
            block.timestamp
        );

        console.logInt(prevInvariant);
        console.logInt(invariant);
        assertTrue(invariant >= prevInvariant, "invalid invariant condition");
    }

    function test_swap_quote_in()
=======
    function test_swap_price_decreases()
>>>>>>> d0cbc867
        public
        defaultConfig
        useActor
        usePairTokens(100 ether)
        allocateSome(1 ether)
        isArmed
    {
        bool sellAsset = true;
        uint256 amountIn = 0.01 ether;
<<<<<<< HEAD
        uint256 amountOut =
            subject().getAmountOut(ghost().poolId, sellAsset, amountIn, actor());
=======
        uint256 amountOut = subject().getAmountOut(
            ghost().poolId, sellAsset, amountIn, 0, actor()
        );
>>>>>>> d0cbc867

        _swap_assert_price(sellAsset, amountIn, amountOut);
    }

    function test_swap_price_increases()
        public
        defaultConfig
        useActor
        usePairTokens(100 ether)
        allocateSome(1 ether)
        isArmed
    {
        bool sellAsset = false;
        uint256 amountIn = 0.01 ether;
<<<<<<< HEAD
        uint256 amountOut =
            subject().getAmountOut(ghost().poolId, sellAsset, amountIn, actor());
=======
        uint256 amountOut = subject().getAmountOut(
            ghost().poolId, sellAsset, amountIn, 0, actor()
        );
>>>>>>> d0cbc867

        _swap_assert_price(sellAsset, amountIn, amountOut);
    }

    function test_swap_price_decreases_low_decimals()
        public
        sixDecimalQuoteConfig
        useActor
        usePairTokens(100 ether)
        allocateSome(1 ether)
        isArmed
    {
        bool sellAsset = true;
        uint256 amountIn = uint256(0.01 ether).scaleFromWadDown(
            ghost().asset().to_token().decimals()
        );
<<<<<<< HEAD
        uint256 amountOut =
            subject().getAmountOut(ghost().poolId, sellAsset, amountIn, actor());
=======
        uint256 amountOut = subject().getAmountOut(
            ghost().poolId, sellAsset, amountIn, 0, actor()
        );
>>>>>>> d0cbc867

        _swap_assert_price(sellAsset, amountIn, amountOut);
    }

    function test_swap_price_increases_low_decimals()
        public
        sixDecimalQuoteConfig
        useActor
        usePairTokens(100 ether)
        allocateSome(1 ether)
        isArmed
    {
        bool sellAsset = false;
        uint256 amountIn = uint256(0.01 ether).scaleFromWadDown(
            ghost().quote().to_token().decimals()
        );
<<<<<<< HEAD
        uint256 amountOut =
            subject().getAmountOut(ghost().poolId, sellAsset, amountIn, actor());
=======
        uint256 amountOut = subject().getAmountOut(
            ghost().poolId, sellAsset, amountIn, 0, actor()
        );
>>>>>>> d0cbc867

        _swap_assert_price(sellAsset, amountIn, amountOut);
    }

    function _swap_assert_price(
        bool sellAsset,
        uint256 amountIn,
        uint256 amountOut
    ) internal {
<<<<<<< HEAD
        uint256 prevPrice = subject().getVirtualPrice(ghost().poolId);

        subject().multiprocess(
            FVM.encodeSwap(
                uint8(0),
                ghost().poolId,
                amountIn.safeCastTo128(),
                amountOut.safeCastTo128(),
                uint8(sellAsset ? 1 : 0)
            )
        );

        uint256 postPrice = subject().getVirtualPrice(ghost().poolId);
=======
        uint256 prevPrice = subject().getSpotPrice(ghost().poolId);

        bytes[] memory data = new bytes[](1);
        Order memory order = Order({
            useMax: false,
            poolId: ghost().poolId,
            input: amountIn.safeCastTo128(),
            output: amountOut.safeCastTo128(),
            sellAsset: sellAsset
        });
        data[0] = abi.encodeCall(IPortfolioActions.swap, (order));
        subject().multicall(data);

        uint256 postPrice = subject().getSpotPrice(ghost().poolId);
>>>>>>> d0cbc867
        if (sellAsset) {
            assertTrue(postPrice < prevPrice, "price-not-decreased");
        } else {
            assertTrue(postPrice > prevPrice, "price-not-increased");
        }
    }

    function testFuzz_swap_invariant_gte_previous_invariant(
        bool sellAsset,
        uint256 amountIn,
        uint256 amountOut
    )
        public
        defaultConfig
        useActor
        usePairTokens(100 ether)
        allocateSome(10 ether)
        isArmed
    {
        PortfolioPool memory pool = ghost().pool();

        uint256 reserveXPerL;
        uint256 reserveYPerL;

        if (sellAsset) {
            reserveXPerL = pool.virtualX.divWadDown(pool.liquidity);
            reserveYPerL = pool.virtualY.divWadUp(pool.liquidity);
        } else {
            reserveXPerL = pool.virtualX.divWadUp(pool.liquidity);
            reserveYPerL = pool.virtualY.divWadDown(pool.liquidity);
        }

        {
            // bound the amounts to be within the max amount in and max amount out
            uint256 maxAmountIn = RMM01Portfolio(
                payable(address(ghost().subject))
            ).computeMaxInput(
                ghost().poolId,
                sellAsset,
                sellAsset ? reserveXPerL : reserveYPerL,
                pool.liquidity
            );

            amountIn = bound(amountIn, 1, maxAmountIn);
            amountOut = bound(
                amountOut, 1, ((sellAsset ? reserveYPerL : reserveXPerL) - 1)
            );

            amountIn = amountIn.scaleFromWadDown(
                sellAsset ? pool.pair.decimalsAsset : pool.pair.decimalsQuote
            );
            amountOut = amountOut.scaleFromWadDown(
                sellAsset ? pool.pair.decimalsQuote : pool.pair.decimalsAsset
            );

            _swap_check_invariant(
                sellAsset, amountIn, amountOut, reserveXPerL, reserveYPerL
            );
        }
    }

    function testFuzz_swap_amountIn_invariant_does_not_decrease(
        bool sellAsset,
        uint256 amountIn
    )
        public
        defaultConfig
        useActor
        usePairTokens(100 ether)
        allocateSome(10 ether)
        isArmed
    {
        vm.assume(amountIn > 100);

        PortfolioPool memory pool = ghost().pool();

        uint256 reserveXPerL;
        uint256 reserveYPerL;

        if (sellAsset) {
            reserveXPerL = pool.virtualX.divWadDown(pool.liquidity);
            reserveYPerL = pool.virtualY.divWadUp(pool.liquidity);
        } else {
            reserveXPerL = pool.virtualX.divWadUp(pool.liquidity);
            reserveYPerL = pool.virtualY.divWadDown(pool.liquidity);
        }

        uint256 maxIn = Objective(address(subject())).computeMaxInput(
            ghost().poolId,
            sellAsset,
            sellAsset ? reserveXPerL : reserveYPerL,
            pool.liquidity
        );
        vm.assume(maxIn > amountIn);

<<<<<<< HEAD
        uint256 amountOut =
            subject().getAmountOut(ghost().poolId, sellAsset, amountIn, actor());
=======
        uint256 amountOut = subject().getAmountOut(
            ghost().poolId, sellAsset, amountIn, 0, actor()
        );
>>>>>>> d0cbc867

        _swap_check_invariant(
            sellAsset, amountIn, amountOut, reserveXPerL, reserveYPerL
        );
    }

    function _swap_check_invariant(
        bool sellAsset,
        uint256 amountIn,
        uint256 amountOut,
        uint256 reserveXPerL,
        uint256 reserveYPerL
    ) internal {
        (, int256 prev) = RMM01Portfolio(payable(address(ghost().subject)))
            .checkInvariant({
            poolId: ghost().poolId,
            invariant: 0,
            reserveX: reserveXPerL,
            reserveY: reserveYPerL,
            timestamp: block.timestamp
        });

<<<<<<< HEAD
        try subject().multiprocess(
            FVM.encodeSwap(
                uint8(0),
                ghost().poolId,
                amountIn.safeCastTo128(),
                amountOut.safeCastTo128(),
                uint8(sellAsset ? 1 : 0)
            )
        ) {
=======
        bytes[] memory data = new bytes[](1);
        Order memory order = Order({
            useMax: false,
            poolId: ghost().poolId,
            input: amountIn.safeCastTo128(),
            output: amountOut.safeCastTo128(),
            sellAsset: sellAsset
        });
        data[0] = abi.encodeCall(IPortfolioActions.swap, (order));

        try subject().multicall(data) {
>>>>>>> d0cbc867
            PortfolioPool memory pool = ghost().pool();

            if (sellAsset) {
                reserveXPerL = pool.virtualX.divWadDown(pool.liquidity);
                reserveYPerL = pool.virtualY.divWadUp(pool.liquidity);
            } else {
                reserveXPerL = pool.virtualX.divWadUp(pool.liquidity);
                reserveYPerL = pool.virtualY.divWadDown(pool.liquidity);
            }

            (, int256 post) = RMM01Portfolio(payable(address(ghost().subject)))
                .checkInvariant({
                poolId: ghost().poolId,
                invariant: prev,
                reserveX: reserveXPerL,
                reserveY: reserveYPerL,
                timestamp: block.timestamp
            });

            assertTrue(post >= prev, "post-invariant-not-gte-prev");
        } catch {
            // do nothing, since it failed.
        }
    }
}<|MERGE_RESOLUTION|>--- conflicted
+++ resolved
@@ -5,15 +5,9 @@
 import "./Setup.sol";
 
 contract TestPortfolioSwap is Setup {
-<<<<<<< HEAD
-    using AssemblyLib for uint256;
-    using RMM01Lib for PortfolioPool;
-    using SafeCastLib for uint256;
-=======
     using SafeCastLib for uint256;
     using AssemblyLib for uint256;
     using AssemblyLib for uint128;
->>>>>>> d0cbc867
     using FixedPointMathLib for uint256;
     using FixedPointMathLib for uint128;
 
@@ -30,22 +24,6 @@
         uint128 amtIn = 0.1 ether;
         uint128 amtOut = uint128(
             subject().getAmountOut(
-<<<<<<< HEAD
-                ghost().poolId, sellAsset, amtIn, address(this)
-            )
-        );
-
-        uint256 prev = ghost().quote().to_token().balanceOf(actor());
-        subject().multiprocess(
-            FVMLib.encodeSwap(
-                uint8(0),
-                ghost().poolId,
-                amtIn,
-                amtOut,
-                uint8(sellAsset ? 1 : 0)
-            )
-        );
-=======
                 ghost().poolId, sellAsset, amtIn, 0, address(this)
             )
         );
@@ -63,7 +41,6 @@
         data[0] = abi.encodeCall(IPortfolioActions.swap, (order));
         subject().multicall(data);
 
->>>>>>> d0cbc867
         uint256 post = ghost().quote().to_token().balanceOf(actor());
 
         assertTrue(post > prev, "balance-did-not-increase");
@@ -80,11 +57,7 @@
         bool sellAsset = true;
         uint128 amtIn = 0.1 ether;
         uint128 amtOut = uint128(
-<<<<<<< HEAD
-            subject().getAmountOut(ghost().poolId, sellAsset, amtIn, actor())
-=======
             subject().getAmountOut(ghost().poolId, sellAsset, amtIn, 0, actor())
->>>>>>> d0cbc867
         );
 
         uint256 prev = ghost().quote().to_token().balanceOf(actor());
@@ -93,19 +66,6 @@
             block.timestamp
                 + (uint256(ghost().pool().params.duration) / 2 * 60 * 60 * 24)
         );
-<<<<<<< HEAD
-        subject().multiprocess(
-            FVMLib.encodeSwap(
-                uint8(0),
-                ghost().poolId,
-                amtIn,
-                amtOut,
-                uint8(sellAsset ? 1 : 0)
-            )
-        );
-        uint256 post = ghost().quote().to_token().balanceOf(actor());
-
-=======
 
         bytes[] memory data = new bytes[](1);
         Order memory order = Order({
@@ -120,7 +80,6 @@
 
         uint256 post = ghost().quote().to_token().balanceOf(actor());
 
->>>>>>> d0cbc867
         assertTrue(post > prev, "physical-balance-did-not-increase");
     }
 
@@ -140,22 +99,6 @@
         uint128 amtIn = 0.1 ether;
         uint128 amtOut = uint128(
             subject().getAmountOut(
-<<<<<<< HEAD
-                ghost().poolId, sellAsset, amtIn, address(this)
-            )
-        );
-
-        subject().multiprocess(
-            FVMLib.encodeSwap(
-                uint8(0),
-                ghost().poolId,
-                amtIn,
-                amtOut,
-                uint8(sellAsset ? 1 : 0)
-            )
-        );
-
-=======
                 ghost().poolId, sellAsset, amtIn, 0, address(this)
             )
         );
@@ -171,7 +114,6 @@
         data[0] = abi.encodeCall(IPortfolioActions.swap, (order));
         subject().multicall(data);
 
->>>>>>> d0cbc867
         uint256 preBal =
             ghost().asset().to_token().balanceOf(subjects().registry);
         SimpleRegistry(subjects().registry).claimFee(
@@ -236,17 +178,6 @@
             prevYPerL = prevYPerL.divWadDown(pool.liquidity);
         }
 
-<<<<<<< HEAD
-        try subject().multiprocess(
-            FVMLib.encodeSwap(
-                uint8(0),
-                ghost().poolId,
-                amountIn,
-                amountOut,
-                uint8(sellAsset ? 1 : 0)
-            )
-        ) {
-=======
         bytes[] memory data = new bytes[](1);
         Order memory order = Order({
             useMax: false,
@@ -258,7 +189,6 @@
         data[0] = abi.encodeCall(IPortfolioActions.swap, (order));
 
         try subject().multicall(data) {
->>>>>>> d0cbc867
             pool = ghost().pool();
 
             (uint256 postXPerL, uint256 postYPerL) =
@@ -394,17 +324,6 @@
             block.timestamp
         );
 
-<<<<<<< HEAD
-        try subject().multiprocess(
-            FVMLib.encodeSwap(
-                uint8(0),
-                ghost().poolId,
-                amountIn.safeCastTo128(),
-                amountOut.safeCastTo128(),
-                uint8(sellAsset ? 1 : 0)
-            )
-        ) {
-=======
         bytes[] memory data = new bytes[](1);
         Order memory order = Order({
             useMax: false,
@@ -416,7 +335,6 @@
         data[0] = abi.encodeCall(IPortfolioActions.swap, (order));
 
         try subject().multicall(data) {
->>>>>>> d0cbc867
             pool = ghost().pool();
 
             (, int256 invariant) = RMM01Portfolio(
@@ -462,11 +380,7 @@
         }
 
         uint128 amountOut = subject().getAmountOut(
-<<<<<<< HEAD
-            ghost().poolId, sellAsset, amountIn, actor()
-=======
             ghost().poolId, sellAsset, amountIn, 0, actor()
->>>>>>> d0cbc867
         ).safeCastTo128();
 
         // todo: fix getAmountOut to be accurate
@@ -487,18 +401,6 @@
         uint256 prevPhysicalOut =
             IERC20(tokenOut).balanceOf(address(ghost().subject));
 
-<<<<<<< HEAD
-        subject().multiprocess{
-            value: tokenIn == subject().WETH() ? amountIn : 0
-        }(
-            FVMLib.encodeSwap(
-                uint8(0),
-                ghost().poolId,
-                amountIn,
-                amountOut,
-                uint8(sellAsset ? 1 : 0)
-            )
-=======
         bytes[] memory data = new bytes[](1);
         Order memory order = Order({
             useMax: false,
@@ -509,9 +411,8 @@
         });
         data[0] = abi.encodeCall(IPortfolioActions.swap, (order));
 
-        subject().multicall{ value: tokenIn == subject().WETH() ? amountIn : 0 }(
+        subject().multicall{value: tokenIn == subject().WETH() ? amountIn : 0}(
             data
->>>>>>> d0cbc867
         );
 
         uint256 postPhysicalOut =
@@ -525,70 +426,7 @@
         );
     }
 
-<<<<<<< HEAD
-    function testFuzz_swap_check_invariant(uint128 amountIn)
-        public
-        defaultConfig
-        useActor
-        usePairTokens(1000 ether)
-        allocateSome(25 ether)
-        isArmed
-    {
-        bool sellAsset = true;
-        vm.assume(amountIn > 100);
-        PortfolioPool memory pool = ghost().pool();
-        uint256 maxIn = Objective(address(subject())).computeMaxInput(
-            ghost().poolId,
-            sellAsset,
-            sellAsset ? pool.virtualX : pool.virtualY,
-            pool.liquidity
-        );
-        vm.assume(maxIn > amountIn);
-
-        uint128 amountOut = uint128(
-            subject().getAmountOut(
-                ghost().poolId, sellAsset, uint128(amountIn), actor()
-            )
-        );
-        vm.assume(amountOut > 0);
-
-        (, int256 prevInvariant) = RMM01Portfolio(payable(address(subject())))
-            .checkInvariant(
-            ghost().poolId,
-            int256(0),
-            pool.virtualX,
-            pool.virtualY,
-            block.timestamp
-        );
-        subject().multiprocess(
-            FVMLib.encodeSwap(
-                uint8(0),
-                ghost().poolId,
-                amountIn,
-                amountOut,
-                uint8(sellAsset ? 1 : 0)
-            )
-        );
-
-        pool = ghost().pool();
-        (, int256 invariant) = RMM01Portfolio(payable(address(subject())))
-            .checkInvariant(
-            ghost().poolId,
-            prevInvariant,
-            pool.virtualX,
-            pool.virtualY,
-            block.timestamp
-        );
-
-        console.logInt(prevInvariant);
-        console.logInt(invariant);
-        assertTrue(invariant >= prevInvariant, "invalid invariant condition");
-    }
-
-    function test_swap_quote_in()
-=======
     function test_swap_price_decreases()
->>>>>>> d0cbc867
         public
         defaultConfig
         useActor
@@ -598,14 +436,9 @@
     {
         bool sellAsset = true;
         uint256 amountIn = 0.01 ether;
-<<<<<<< HEAD
-        uint256 amountOut =
-            subject().getAmountOut(ghost().poolId, sellAsset, amountIn, actor());
-=======
         uint256 amountOut = subject().getAmountOut(
             ghost().poolId, sellAsset, amountIn, 0, actor()
         );
->>>>>>> d0cbc867
 
         _swap_assert_price(sellAsset, amountIn, amountOut);
     }
@@ -620,14 +453,9 @@
     {
         bool sellAsset = false;
         uint256 amountIn = 0.01 ether;
-<<<<<<< HEAD
-        uint256 amountOut =
-            subject().getAmountOut(ghost().poolId, sellAsset, amountIn, actor());
-=======
         uint256 amountOut = subject().getAmountOut(
             ghost().poolId, sellAsset, amountIn, 0, actor()
         );
->>>>>>> d0cbc867
 
         _swap_assert_price(sellAsset, amountIn, amountOut);
     }
@@ -644,14 +472,9 @@
         uint256 amountIn = uint256(0.01 ether).scaleFromWadDown(
             ghost().asset().to_token().decimals()
         );
-<<<<<<< HEAD
-        uint256 amountOut =
-            subject().getAmountOut(ghost().poolId, sellAsset, amountIn, actor());
-=======
         uint256 amountOut = subject().getAmountOut(
             ghost().poolId, sellAsset, amountIn, 0, actor()
         );
->>>>>>> d0cbc867
 
         _swap_assert_price(sellAsset, amountIn, amountOut);
     }
@@ -668,14 +491,9 @@
         uint256 amountIn = uint256(0.01 ether).scaleFromWadDown(
             ghost().quote().to_token().decimals()
         );
-<<<<<<< HEAD
-        uint256 amountOut =
-            subject().getAmountOut(ghost().poolId, sellAsset, amountIn, actor());
-=======
         uint256 amountOut = subject().getAmountOut(
             ghost().poolId, sellAsset, amountIn, 0, actor()
         );
->>>>>>> d0cbc867
 
         _swap_assert_price(sellAsset, amountIn, amountOut);
     }
@@ -685,21 +503,6 @@
         uint256 amountIn,
         uint256 amountOut
     ) internal {
-<<<<<<< HEAD
-        uint256 prevPrice = subject().getVirtualPrice(ghost().poolId);
-
-        subject().multiprocess(
-            FVM.encodeSwap(
-                uint8(0),
-                ghost().poolId,
-                amountIn.safeCastTo128(),
-                amountOut.safeCastTo128(),
-                uint8(sellAsset ? 1 : 0)
-            )
-        );
-
-        uint256 postPrice = subject().getVirtualPrice(ghost().poolId);
-=======
         uint256 prevPrice = subject().getSpotPrice(ghost().poolId);
 
         bytes[] memory data = new bytes[](1);
@@ -714,7 +517,6 @@
         subject().multicall(data);
 
         uint256 postPrice = subject().getSpotPrice(ghost().poolId);
->>>>>>> d0cbc867
         if (sellAsset) {
             assertTrue(postPrice < prevPrice, "price-not-decreased");
         } else {
@@ -810,14 +612,9 @@
         );
         vm.assume(maxIn > amountIn);
 
-<<<<<<< HEAD
-        uint256 amountOut =
-            subject().getAmountOut(ghost().poolId, sellAsset, amountIn, actor());
-=======
         uint256 amountOut = subject().getAmountOut(
             ghost().poolId, sellAsset, amountIn, 0, actor()
         );
->>>>>>> d0cbc867
 
         _swap_check_invariant(
             sellAsset, amountIn, amountOut, reserveXPerL, reserveYPerL
@@ -840,17 +637,6 @@
             timestamp: block.timestamp
         });
 
-<<<<<<< HEAD
-        try subject().multiprocess(
-            FVM.encodeSwap(
-                uint8(0),
-                ghost().poolId,
-                amountIn.safeCastTo128(),
-                amountOut.safeCastTo128(),
-                uint8(sellAsset ? 1 : 0)
-            )
-        ) {
-=======
         bytes[] memory data = new bytes[](1);
         Order memory order = Order({
             useMax: false,
@@ -862,7 +648,6 @@
         data[0] = abi.encodeCall(IPortfolioActions.swap, (order));
 
         try subject().multicall(data) {
->>>>>>> d0cbc867
             PortfolioPool memory pool = ghost().pool();
 
             if (sellAsset) {
