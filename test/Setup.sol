--- conflicted
+++ resolved
@@ -287,22 +287,10 @@
     }
 
     modifier allocateSome(uint128 amt) {
-<<<<<<< HEAD
-        subject().multiprocess(
-            FVMLib.encodeAllocateOrDeallocate(
-                true,
-                uint8(0),
-                ghost().poolId,
-                amt,
-                type(uint128).max,
-                type(uint128).max
-            )
-=======
         bytes[] memory data = new bytes[](1);
         data[0] = abi.encodeCall(
             IPortfolioActions.allocate,
             (false, ghost().poolId, amt, type(uint128).max, type(uint128).max)
->>>>>>> d0cbc867
         );
         subject().multicall(data);
         _;
@@ -319,15 +307,6 @@
 
     modifier swapSome(uint128 amt, bool sellAsset) {
         uint128 amtOut = subject().getAmountOut(
-<<<<<<< HEAD
-            ghost().poolId, sellAsset, amt, address(this)
-        ).safeCastTo128();
-        subject().multiprocess(
-            FVM.encodeSwap(
-                uint8(0), ghost().poolId, amt, amtOut, uint8(sellAsset ? 1 : 0)
-            )
-        );
-=======
             ghost().poolId, sellAsset, amt, 0, address(this)
         ).safeCastTo128();
 
@@ -342,17 +321,12 @@
         bytes[] memory data = new bytes[](1);
         data[0] = abi.encodeCall(IPortfolioActions.swap, (order));
         subject().multicall(data);
->>>>>>> d0cbc867
         _;
     }
 
     modifier swapSomeGetOut(uint128 amt, int256 amtOutDelta, bool sellAsset) {
         uint128 amtOut = subject().getAmountOut(
-<<<<<<< HEAD
-            ghost().poolId, sellAsset, amt, address(this)
-=======
             ghost().poolId, sellAsset, amt, 0, address(this)
->>>>>>> d0cbc867
         ).safeCastTo128();
         amtOut = amtOutDelta > 0
             ? amtOut + uint256(amtOutDelta).safeCastTo128()
