--- conflicted
+++ resolved
@@ -3,6 +3,7 @@
 
 // Test utils
 import "forge-std/Test.sol";
+import "solmate/tokens/ERC1155.sol";
 import "solmate/tokens/ERC1155.sol";
 import { deploy as deployCoin, Coin } from "./utils/CoinType.sol";
 import { ConfigType, safeCastTo16 } from "./utils/ConfigType.sol";
@@ -17,6 +18,7 @@
 import "contracts/test/FeeOnTransferToken.sol";
 import "contracts/test/SimpleRegistry.sol";
 import "contracts/test/SimplePositionRenderer.sol";
+import "contracts/test/SimplePositionRenderer.sol";
 import "contracts/Portfolio.sol";
 
 // Types
@@ -26,6 +28,7 @@
     address weth;
     address portfolio;
     address renderer;
+    address renderer;
 }
 
 // Constants
@@ -61,6 +64,8 @@
 
     /// @dev Returns the portfolio contract as an address, which is also the subject.
     function portfolio() external view returns (address);
+
+    function renderer() external view returns (address);
 
     function renderer() external view returns (address);
 }
@@ -118,17 +123,13 @@
     }
 }
 
-<<<<<<< HEAD
-contract Setup is ISetup, SetupStorage, Test, ERC1155TokenReceiver {
-=======
 contract Setup is
     ISetup,
     SetupStorage,
-    SetupConstants,
     Test,
+    ERC1155TokenReceiver,
     ERC1155TokenReceiver
 {
->>>>>>> 5c3a2db0
     using SafeCastLib for uint256;
     using DefaultStrategy for ConfigType;
 
