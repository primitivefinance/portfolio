// SPDX-License-Identifier: GPL-3.0-only
pragma solidity ^0.8.4;

import "./Setup.sol";

contract DecodeJump {
    function decodeJump(bytes calldata data)
        public
        view
        returns (bytes[] memory)
    {
        return FVM.decodeJumpInstructions(data);
    }

    function decodeCreatePair(bytes calldata data)
        public
        view
        returns (address, address)
    {
        return FVM.decodeCreatePair(data);
    }

    function decodeAllocate(bytes calldata data)
        public
        view
        returns (uint8, uint64, uint128)
    {
        return FVM.decodeAllocate(data);
    }

    function sliceCalldata(
        bytes calldata data,
        uint256 start,
        uint256 end
    ) public view returns (bytes memory) {
        if (end == 0) {
            return data[start:];
        } else {
            return data[start:end];
        }
    }
}

contract TestFVMJump is Setup {
    using SafeCastLib for uint256;

    modifier pauseGas() {
        vm.pauseGasMetering();
        _;
    }

    /* bytes[] instructions;

    function test_encodeJumpInstruction() public {
        address a0 = address(55);
        address a1 = address(66);
        uint64 poolId = uint64(5);
        uint128 amount = uint128(7);
        instructions.push(FVM.encodeCreatePair(a0, a1));
        instructions.push(FVM.encodeAllocate(uint8(0), poolId, amount));
        bytes memory payload = FVM.encodeJumpInstruction(instructions);

        DecodeJump _contract = new DecodeJump();
        bytes[] memory decoded = _contract.decodeJump(payload);
        (address decoded_a0, address decoded_a1) =
            _contract.decodeCreatePair(decoded[0]);
        (, uint64 decoded_poolId, uint128 decoded_amount) =
            _contract.decodeAllocate(decoded[1]);
        assertEq(decoded_a0, a0, "invalid-a0");
        assertEq(decoded_a1, a1, "invalid-a1");
        assertEq(decoded_poolId, poolId, "invalid-poolId");
        assertEq(decoded_amount, amount, "invalid-amount");

        delete instructions;
    }

    // Maximum 2^8 = 256 instructions.
    // The amount of instructions to process is limited to 2^8 since it uses 1 byte.
    function testFuzz_allocate_deallocate_many(uint8 totalCalls)
        public
        pauseGas
        noJit
        defaultConfig
        useActor
        usePairTokens(100 ether)
        isArmed
    {
        vm.assume(totalCalls < 50); // temp: this can go higher but it takes much longer to fuzz
        uint128 amount = 0.2 ether;

        for (uint256 i; i != totalCalls; ++i) {
            if (i % 2 == 0) {
                instructions.push(
                    FVMLib.encodeAllocate(uint8(0), ghost().poolId, amount)
                );
            } else {
                instructions.push(
                    FVMLib.encodeDeallocate(
                        uint8(0), ghost().poolId, amount / 2
                    )
                );
            }
        }
        console.log("Encoding quantity of instructions:", instructions.length);

        console.log("Got instructions");
        bytes memory payload = FVMLib.encodeJumpInstruction(instructions);
        console.log("Got calldata payload length:", payload.length);
        console.log("Executing");
        console.log(
            "Liquidity before (should be 0): ",
            ghost().position(actor()).freeLiquidity
        );
        vm.resumeGasMetering();
        subject().multiprocess(payload);
        vm.pauseGasMetering();
        console.log(
            "Liquidity after: ", ghost().position(actor()).freeLiquidity
        );
<<<<<<< HEAD
    }

    uint64[] poolIds;
    mapping(uint16 => bool) internal usedVolatility;

    uint256 swapCalls;

    function test_swap_across_many()
        public
        pauseGas
        noJit
        defaultConfig
        useActor
        usePairTokens(10000 ether)
        isArmed
    {
        if (swapCalls > 0) return; // Only fuzz once with random seed.

        uint256 amountOfPools = 10;

        for (uint256 i; i != amountOfPools; ++i) {
            uint16 volatility = uint16(1000 * (i + 1));

            uint64 poolId = Configs.fresh().edit(
                "asset", abi.encode(address(subjects().tokens[0]))
            ).edit("quote", abi.encode(address(subjects().tokens[1]))).edit(
                "volatility", abi.encode(volatility)
            ).generate(address(subject()));

            poolIds.push(poolId);
        }

        uint128 amount = 0.1 ether;

        for (uint256 x; x != amountOfPools; ++x) {
            uint64 _poolId = poolIds[x];
            console.log("poolId", _poolId);
            // Add 25 LP
            subject().multiprocess(
                FVM.encodeAllocate(uint8(0), _poolId, 25 ether)
            );

            bool sellAsset = x % 2 == 0;

            // Problem! If I am allocating liquidity before my swap in a jump process, I can't use getAmountOut.
            uint128 amountOut = subject().getAmountOut(
                _poolId, sellAsset, amount
            ).safeCastTo128();
            amountOut = amountOut * 95 / 100;

            instructions.push(
                FVMLib.encodeSwap(
                    uint8(0),
                    _poolId,
                    amount,
                    amountOut,
                    uint8(sellAsset ? 1 : 0)
                )
            );
        }

        bytes memory payload = FVMLib.encodeJumpInstruction(instructions);
        console.log("Got calldata payload length:", payload.length);
        console.log("Executing");
        vm.resumeGasMetering();
        subject().multiprocess(payload);
        vm.pauseGasMetering();

        swapCalls++;
        delete poolIds;
        delete instructions;
    }

    function test_allocate_across_many()
        public
        pauseGas
        noJit
        defaultConfig
        useActor
        usePairTokens(10000 ether)
        isArmed
    {
        if (swapCalls > 0) return; // Only fuzz once with random seed.

        uint256 amountOfPools = 20;

        for (uint256 i; i != amountOfPools; ++i) {
            uint16 volatility = uint16(1000 * (i + 1));

            uint64 poolId = Configs.fresh().edit(
                "asset", abi.encode(address(subjects().tokens[0]))
            ).edit("quote", abi.encode(address(subjects().tokens[1]))).edit(
                "volatility", abi.encode(volatility)
            ).generate(address(subject()));

            poolIds.push(poolId);
        }

        uint128 amount = 0.1 ether;

        for (uint256 x; x != amountOfPools; ++x) {
            uint64 _poolId = poolIds[x];
            instructions.push(FVM.encodeAllocate(uint8(0), _poolId, amount));
        }

        bytes memory payload = FVMLib.encodeJumpInstruction(instructions);
        console.log("Got calldata payload length:", payload.length);
        console.log("Executing");
        vm.resumeGasMetering();
        subject().multiprocess(payload);
        vm.pauseGasMetering();

        delete poolIds;
        delete instructions;
    }
=======
    } */
>>>>>>> ffae58af
}<|MERGE_RESOLUTION|>--- conflicted
+++ resolved
@@ -117,7 +117,6 @@
         console.log(
             "Liquidity after: ", ghost().position(actor()).freeLiquidity
         );
-<<<<<<< HEAD
     }
 
     uint64[] poolIds;
@@ -233,7 +232,5 @@
         delete poolIds;
         delete instructions;
     }
-=======
-    } */
->>>>>>> ffae58af
+    */
 }