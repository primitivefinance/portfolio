--- conflicted
+++ resolved
@@ -70,13 +70,7 @@
         // add liquidity around the pool's slot index
         hyper.updateLiquidity(poolId, lowerSlotIndex, upperSlotIndex, liquidity);
 
-<<<<<<< HEAD
-        // swapping tokenA, going up the price grid, max down to lowerSlotIndex
-        uint256 tokenAAmountIn = getDeltaXToNextPrice(
-=======
-        // swapping tokenA, going down the price grid, max down to lowerSlotIndex
         uint256 tokenAAmountIn = BrainMath.getDeltaAToNextPrice(
->>>>>>> bef798f4
             sqrtPrice,
             BrainMath._getSqrtPriceAtSlot(lowerSlotIndex),
             uint256(liquidity / 2),
