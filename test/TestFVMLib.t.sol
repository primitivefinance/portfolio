--- conflicted
+++ resolved
@@ -148,7 +148,6 @@
         assertEq(sellAsset, 1);
     }
 
-<<<<<<< HEAD
     function test_decodeSwap_RevertIfPower0Overflows() public {
         bytes memory data = hex"16aaffffffffffffbb1b4e000000000000000000000000000000010900000000000000000000000000000002";
         vm.expectRevert(Overflow.selector);
@@ -173,31 +172,6 @@
         target.decodeSwap_(data);
     }
 
-    function testFuzz_encodeClaim(
-        uint64 poolId,
-        uint128 fee0,
-        uint128 fee1
-    ) public {
-        bytes memory data = encodeClaim(poolId, fee0, fee1);
-
-        (uint64 poolId_, uint128 fee0_, uint128 fee1_) =
-            target.decodeClaim_(data);
-
-        assertEq(poolId, poolId_);
-        assertEq(fee0, fee0_);
-        assertEq(fee1, fee1_);
-    }
-
-    function test_decodeClaim() public {
-        bytes memory data = hex"10ffffffffffffffff0c062a1201";
-        (uint64 poolId, uint128 fee0, uint128 fee1) = target.decodeClaim_(data);
-        assertEq(poolId, uint64(0xffffffffffffffff));
-        assertEq(fee0, 42 * 10 ** 6);
-        assertEq(fee1, 1 * 10 ** 18);
-    }
-
-=======
->>>>>>> 3537d6f8
     function testFuzz_decodeCreatePair(address token0, address token1) public {
         bytes memory data = encodeCreatePair(token0, token1);
         (address token0_, address token1_) = target.decodeCreatePair_(data);
