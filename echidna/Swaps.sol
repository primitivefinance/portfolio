pragma solidity ^0.8.4;

import "./EchidnaStateHandling.sol";

contract Swaps is EchidnaStateHandling {
    using RMM01Lib for PortfolioPool;

    function mint_and_allocate(
        PortfolioPair memory pair,
        uint128 amount,
        uint64 poolId
    ) internal {
        mint_and_approve(EchidnaERC20(pair.tokenAsset), amount);
        mint_and_approve(EchidnaERC20(pair.tokenQuote), amount);
<<<<<<< HEAD
        _portfolio.multiprocess(
            FVMLib.encodeAllocate(uint8(0), poolId, 0x0, amount)
        );
=======
        _portfolio.multiprocess(FVMLib.encodeAllocateOrDeallocate(true, uint8(0), poolId, 0x0, amount));
>>>>>>> 23854d92
    }

    function clamp_liquidity(
        uint256 id,
        uint64 poolId
    ) internal returns (uint256 liquidity) {
        (uint256 amountAsset, uint256 amountQuote) =
            _portfolio.getPoolReserves(poolId);
        uint256 liquidity = between(id, 1, uint128(type(int128).max));
        if (amountAsset != 0) {
            liquidity = between(
                liquidity,
                amountAsset,
                (uint128(type(int128).max) + amountAsset - 1) / amountAsset
            );
        }
        if (amountQuote != 0) {
            liquidity = between(
                liquidity,
                amountQuote,
                (uint128(type(int128).max) + amountQuote - 1) / amountQuote
            );
        }
    }

    function clam_safe_input_output_value(
        bool sellAsset,
        uint256 liquidity,
        PortfolioPool memory pool
    ) internal returns (uint256 input, uint256 output) {
        uint256 maxInput;
        uint256 maxOutput;
        PortfolioCurve memory curve = pool.params;
        uint256 stk = curve.maxPrice;

        // Compute reserves to determine max input and output.
        (uint256 R_x, uint256 R_y) =
            RMM01Lib.computeReservesWithPrice(pool, stk, 0);

        if (sellAsset) {
            // console.log("selling");
            // console.log("liveIndependent R_x", R_x);
            // console.log("liveDependent R_y", R_y);
            if (R_x >= 1e18) return (0, 0); // Shouldn't happen
            maxInput = ((1e18 - R_x) * liquidity) / 1e18;
            maxOutput = (R_y * liquidity) / 1e18;
        } else {
            // console.log("buying");
            emit LogUint256("liveIndependent R_y", R_y);
            emit LogUint256("liveDependent R_x", R_x);
            if (R_y > stk) return (0, 0); // Can happen although this will lead to an overflow on computing max in the swap fn.
            maxInput = ((stk - R_y) * liquidity) / 1e18; // (2-2)*2/1e18
            maxOutput = (R_x * liquidity) / 1e18;
        }
        emit LogUint256("max input", maxInput);
        emit LogUint256("max ouput ", maxOutput);
        // assert(false);

        if (maxInput < 1 || maxOutput < 1) return (0, 0); // Will revert in swap due to input/output == 0.
        input = between(liquidity, 1, maxInput);
        output = between(liquidity, 1, maxOutput);
    }

    // Swaps
    function swap_should_succeed(uint256 id, bool sellAsset) public {
        address[] memory owners = new address[](1);
        // Will always return a pool that exists
        (
            PortfolioPool memory pool,
            uint64 poolId,
            EchidnaERC20 _asset,
            EchidnaERC20 _quote
        ) = retrieve_random_pool_and_tokens(id);
        PortfolioCurve memory curve = pool.params;

        uint256 liquidity = clamp_liquidity(id, poolId);
        mint_and_allocate(pool.pair, liquidity, poolId);

        emit LogUint256(
            "difference in maturity and timestamp:",
            uint256(curve.maturity()) - uint256(block.timestamp)
            );

        if (curve.maturity() <= block.timestamp) {
            emit LogUint256("Maturity timestamp", curve.maturity());
            emit LogUint256("block.timestamp", block.timestamp);
            swap_should_fail(
                poolId,
                true,
                id,
                id,
                "BUG: Swap on an expired pool should have failed."
            );
        } else {
            uint256 stk = curve.maxPrice;
            emit LogUint256("stk", stk);

            (uint256 input, uint256 output) =
                clam_safe_input_output_value(sellAsset, liquidity, pool);
            if (input == 0 && output == 0) return;
            check_swap_error(pool, poolId, sellAsset, input, output);
        }
    }

    function check_swap_error(
        PortfolioPool memory pool,
        uint64 poolId,
        bool sellAsset,
        uint256 input,
        uint256 output
    ) internal {
        PortfolioPair memory pair = pool.pair;
        uint256 initAsset =
            EchidnaERC20(pair.tokenAsset).balanceOf(address(this));
        uint256 initQuote =
            EchidnaERC20(pair.tokenQuote).balanceOf(address(this));
        // Max error margin the invariant check in the swap allows for.
        uint256 maxErr = 100 * 1e18;
        {
            // Swapping back and forth should not succeed if `output > input` under normal circumstances.
            (bool success,) = swapBackAndForthCall(
                poolId,
                sellAsset,
                uint128(input),
                uint128(output),
                uint128(input + maxErr)
            );

            if (success) {
                _portfolio.draw(
                    pair.tokenAsset,
                    _portfolio.getBalance(address(this), pair.tokenAsset),
                    address(this)
                );
                _portfolio.draw(
                    pair.tokenQuote,
                    _portfolio.getBalance(address(this), pair.tokenQuote),
                    address(this)
                );

                emit LogUint256(
                    "asset gain",
                    EchidnaERC20(pair.tokenAsset).balanceOf(address(this))
                        - initAsset
                    );
                emit LogUint256(
                    "quote gain",
                    EchidnaERC20(pair.tokenQuote).balanceOf(address(this))
                        - initQuote
                    );
                emit AssertionFailed("Swap allowed to extract tokens");
            }
        }
    }

    function swapBackAndForthCall(
        uint64 poolId,
        bool sell,
        uint128 input,
        uint128 output1,
        uint128 output2
    ) internal returns (bool success, bytes memory returndata) {
        bytes[] memory instructions = new bytes[](2);

        instructions[0] = ProcessingLib.encodeSwap(
            0, poolId, 0, input, 0, output1, sell ? 0 : 1
        );
        instructions[1] = ProcessingLib.encodeSwap(
            0, poolId, 0, output1, 0, output2, sell ? 1 : 0
        );

        bytes memory data = ProcessingLib.encodeJumpInstruction(instructions);

        try _portfolio.multiprocess(data) {
            success = true;
        } catch { }
    }

    function swap_on_non_existent_pool_should_fail(uint64 id) public {
        // Ensure that the pool id was not one that's already been created
        require(!is_created_pool(id));

        swap_should_fail(
            id, true, id, id, "BUG: Swap on a nonexistent pool should fail."
        );
    }

    function swap_on_zero_amount_should_fail() public {
        // Will always return a pool that exists
        (, uint64 poolId,,) = retrieve_non_expired_pool_and_tokens();
        uint256 amount = 0;

        swap_should_fail(
            poolId,
            true,
            amount,
            poolId + 1,
            "BUG: Swap with zero swap amount should fail."
        );
    }

    function swap_on_limit_amount_of_zero_should_fail() public {
        // Will always return a pool that exists
        (, uint64 poolId,,) = retrieve_non_expired_pool_and_tokens();
        uint256 amount = between(poolId, 1, type(uint256).max);

        swap_should_fail(
            poolId,
            true,
            amount,
            0,
            "BUG: Swap with zero limit amount should fail."
        );
    }

    function swap_should_fail(
        uint64 poolId,
        bool sellAsset,
        uint256 amount,
        uint256 limit,
        string memory failureMsg
    ) private {
        try _portfolio.multiprocess(
            FVMLib.encodeSwap(
                uint8(0),
                poolId,
                0x0,
                amount,
                0x0,
                limit,
                uint8(sellAsset ? 1 : 0)
            )
        ) {
            emit AssertionFailed(failureMsg);
        } catch { }
    }

    function swap_assets_in_always_decreases_price(
        uint128 amount,
        uint128 limit
    ) public {
        bool sellAsset = true;

        // Will always return a pool that exists
        (
            PortfolioPool memory pool,
            uint64 poolId,
            EchidnaERC20 _asset,
            EchidnaERC20 _quote
        ) = retrieve_non_expired_pool_and_tokens();
        PortfolioCurve memory curve = pool.params;
        emit LogUint256("curve maturity", uint256(curve.maturity()));
        emit LogUint256("block timestamp", block.timestamp);
        emit LogBool(
            "is curve maturity greater than timestamp?",
            curve.maturity() > block.timestamp
            );
        // require(curve.maturity() > block.timestamp);

        amount = between(amount, 1, type(uint256).max);
        limit = between(limit, 1, type(uint256).max);

        mint_and_approve(_asset, amount);
        mint_and_approve(_quote, amount);

        emit LogUint256("amount: ", amount);
        emit LogUint256("limit:", limit);

        PortfolioPool memory prePool = getPool(address(_portfolio), poolId);
        _Changes_ memory c = _Changes_({
            prevReserveSell: getReserve(address(_portfolio), address(_asset)),
            prevReserveBuy: getReserve(address(_portfolio), address(_quote)),
            prePoolLastPrice: _portfolio.getVirtualPrice(poolId),
            postPoolLastPrice: 0,
            postReserveSell: 0,
            postReserveBuy: 0
        });

        try _portfolio.multiprocess(
            FVMLib.encodeSwap(
                uint8(0),
                poolId,
                0x0,
                amount,
                0x0,
                limit,
                uint8(sellAsset ? 1 : 0)
            )
        ) {
            PortfolioPool memory postPool = getPool(address(_portfolio), poolId);
            c.postPoolLastPrice = _portfolio.getVirtualPrice(poolId);

            c.postReserveSell = getReserve(address(_portfolio), address(_asset));
            c.postReserveBuy = getReserve(address(_portfolio), address(_quote));

            if (c.postPoolLastPrice == 0) {
                emit LogUint256("lastPrice", c.postPoolLastPrice);
                emit AssertionFailed("BUG: pool.lastPrice is zero on a swap.");
            }
            if (c.postPoolLastPrice > c.prePoolLastPrice) {
                emit LogUint256("price before swap", c.prePoolLastPrice);
                emit LogUint256("price after swap", c.postPoolLastPrice);
                emit AssertionFailed(
                    "BUG: pool.lastPrice increased after swapping assets in, it should have decreased."
                    );
            }

            // feeGrowthSell = asset
            check_external_swap_invariants(
                c.prePoolLastPrice,
                c.postPoolLastPrice,
                prePool.liquidity,
                postPool.liquidity,
                c.prevReserveSell,
                c.postReserveSell,
                c.prevReserveBuy,
                c.postReserveBuy,
                prePool.feeGrowthGlobalAsset,
                postPool.feeGrowthGlobalAsset,
                prePool.feeGrowthGlobalQuote,
                postPool.feeGrowthGlobalQuote
            );
        } catch { }
    }

    function swap_quote_in_always_increases_price(
        uint256 amount,
        uint256 limit
    ) public {
        bool sellAsset = false;

        // Will always return a pool that exists
        (, uint64 poolId, EchidnaERC20 _asset, EchidnaERC20 _quote) =
            retrieve_non_expired_pool_and_tokens();

        amount = between(amount, 1, type(uint256).max);
        limit = between(limit, 1, type(uint256).max);

        mint_and_approve(_asset, amount);
        mint_and_approve(_quote, amount);

        emit LogUint256("amount: ", amount);
        emit LogUint256("limit:", limit);

        PortfolioPool memory prePool = getPool(address(_portfolio), poolId);
        _Changes_ memory c = _Changes_({
            prevReserveSell: getReserve(address(_portfolio), address(_asset)),
            prevReserveBuy: getReserve(address(_portfolio), address(_quote)),
            prePoolLastPrice: _portfolio.getVirtualPrice(poolId),
            postPoolLastPrice: 0,
            postReserveSell: 0,
            postReserveBuy: 0
        });
        uint256 prevReserveSell =
            getReserve(address(_portfolio), address(_quote));
        uint256 prevReserveBuy =
            getReserve(address(_portfolio), address(_asset));

        try _portfolio.multiprocess(
            FVMLib.encodeSwap(
                uint8(0), poolId, 0x0, amount, 0x0, limit, sellAsset
            )
        ) {
            PortfolioPool memory postPool = getPool(address(_portfolio), poolId);
            c.postPoolLastPrice = _portfolio.getVirtualPrice(poolId);

            c.postReserveSell = getReserve(address(_portfolio), address(_quote));
            c.postReserveBuy = getReserve(address(_portfolio), address(_asset));

            if (c.postPoolLastPrice < c.prePoolLastPrice) {
                emit LogUint256("price before swap", c.prePoolLastPrice);
                emit LogUint256("price after swap", c.postPoolLastPrice);
                emit AssertionFailed(
                    "BUG: pool.lastPrice decreased after swapping quote in, it should have increased."
                    );
            }

            // feeGrowthSell = quote
            check_external_swap_invariants(
                c.prePoolLastPrice,
                c.postPoolLastPrice,
                prePool.liquidity,
                postPool.liquidity,
                prevReserveSell,
                c.postReserveSell,
                prevReserveBuy,
                c.postReserveBuy,
                prePool.feeGrowthGlobalQuote,
                postPool.feeGrowthGlobalQuote,
                prePool.feeGrowthGlobalAsset,
                postPool.feeGrowthGlobalAsset
            );
        } catch { }
    }

    struct _Changes_ {
        uint256 prevReserveSell;
        uint256 prevReserveBuy;
        uint256 prePoolLastPrice;
        uint256 postPoolLastPrice;
        uint256 postReserveSell;
        uint256 postReserveBuy;
    }

    function swap_asset_in_increases_reserve(
        uint256 amount,
        uint256 limit
    ) public {
        bool sellAsset = true;

        // Will always return a pool that exists
        (, uint64 poolId, EchidnaERC20 _asset, EchidnaERC20 _quote) =
            retrieve_non_expired_pool_and_tokens();

        amount = between(amount, 1, type(uint256).max);
        limit = between(limit, 1, type(uint256).max);

        mint_and_approve(_asset, amount);
        mint_and_approve(_quote, amount);

        emit LogUint256("amount: ", amount);
        emit LogUint256("limit:", limit);

        PortfolioPool memory prePool = getPool(address(_portfolio), poolId);
        _Changes_ memory c = _Changes_({
            prevReserveSell: getReserve(address(_portfolio), address(_asset)),
            prevReserveBuy: getReserve(address(_portfolio), address(_quote)),
            prePoolLastPrice: _portfolio.getVirtualPrice(poolId),
            postPoolLastPrice: 0,
            postReserveSell: 0,
            postReserveBuy: 0
        });

        try _portfolio.multiprocess(
            FVMLib.encodeSwap(
                uint8(0),
                poolId,
                0x0,
                amount,
                0x0,
                limit,
                uint8(sellAsset ? 1 : 0)
            )
        ) {
            PortfolioPool memory postPool = getPool(address(_portfolio), poolId);
            c.postPoolLastPrice = _portfolio.getVirtualPrice(poolId);

            c.postReserveSell = getReserve(address(_portfolio), address(_asset));
            c.postReserveBuy = getReserve(address(_portfolio), address(_quote));

            if (c.postReserveSell < c.prevReserveSell) {
                emit LogUint256("asset reserve before swap", c.prevReserveSell);
                emit LogUint256("asset reserve after swap", c.postReserveSell);
                emit AssertionFailed(
                    "BUG: reserve decreased after swapping asset in, it should have increased."
                    );
            }

            // feeGrowthSell = asset
            check_external_swap_invariants(
                c.prePoolLastPrice,
                c.postPoolLastPrice,
                prePool.liquidity,
                postPool.liquidity,
                c.prevReserveSell,
                c.postReserveSell,
                c.prevReserveBuy,
                c.postReserveBuy,
                prePool.feeGrowthGlobalAsset,
                postPool.feeGrowthGlobalAsset,
                prePool.feeGrowthGlobalQuote,
                postPool.feeGrowthGlobalQuote
            );
        } catch { }
    }

    function swap_quote_in_increases_reserve(
        uint256 amount,
        uint256 limit
    ) public {
        bool sellAsset = false;

        // Will always return a pool that exists
        (, uint64 poolId, EchidnaERC20 _asset, EchidnaERC20 _quote) =
            retrieve_non_expired_pool_and_tokens();

        amount = between(amount, 1, type(uint256).max);
        limit = between(limit, 1, type(uint256).max);

        mint_and_approve(_asset, amount);
        mint_and_approve(_quote, amount);

        emit LogUint256("amount: ", amount);
        emit LogUint256("limit:", limit);

        PortfolioPool memory prePool = getPool(address(_portfolio), poolId);
        _Changes_ memory c = _Changes_({
            prevReserveSell: getReserve(address(_portfolio), address(_asset)),
            prevReserveBuy: getReserve(address(_portfolio), address(_quote)),
            prePoolLastPrice: _portfolio.getVirtualPrice(poolId),
            postPoolLastPrice: 0,
            postReserveSell: 0,
            postReserveBuy: 0
        });

        try _portfolio.multiprocess(
            FVMLib.encodeSwap(
                uint8(0),
                poolId,
                0x0,
                amount,
                0x0,
                limit,
                uint8(sellAsset ? 1 : 0)
            )
        ) {
            PortfolioPool memory postPool = getPool(address(_portfolio), poolId);
            c.postPoolLastPrice = _portfolio.getVirtualPrice(poolId);

            c.postReserveSell = getReserve(address(_portfolio), address(_quote));
            c.postReserveBuy = getReserve(address(_portfolio), address(_asset));

            if (c.prevReserveSell < c.prevReserveSell) {
                emit LogUint256("quote reserve before swap", c.prevReserveSell);
                emit LogUint256("quote reserve after swap", c.prevReserveSell);
                emit AssertionFailed(
                    "BUG: reserve decreased after swapping quote in, it should have increased."
                    );
            }

            // feeGrowthSell = quote
            check_external_swap_invariants(
                c.prePoolLastPrice,
                c.postPoolLastPrice,
                prePool.liquidity,
                postPool.liquidity,
                c.prevReserveSell,
                c.postReserveSell,
                c.prevReserveBuy,
                c.postReserveBuy,
                prePool.feeGrowthGlobalQuote,
                postPool.feeGrowthGlobalQuote,
                prePool.feeGrowthGlobalAsset,
                postPool.feeGrowthGlobalAsset
            );
        } catch { }
    }

    function check_external_swap_invariants(
        uint256 prevPrice,
        uint256 postPrice,
        uint256 prevLiquidity,
        uint256 postLiquidity,
        uint256 prevReserveSell,
        uint256 postReserveSell,
        uint256 prevReserveBuy,
        uint256 postReserveBuy,
        uint256 prevFeeGrowthSell,
        uint256 postFeeGrowthSell,
        uint256 prevFeeGrowthBuy,
        uint256 postFeeGrowthBuy
    ) internal pure {
        // price always changes in a swap
        assert(postPrice != prevPrice);

        // liquidity only changes in allocate and deallocate
        assert(prevLiquidity == postLiquidity);

        // fee growth checkpoints are always changing
        assert(postFeeGrowthSell >= prevFeeGrowthSell);
        assert(postFeeGrowthBuy >= prevFeeGrowthBuy);

        // actual token balances increase or decrease for non-internal balance swaps.
        assert(postReserveSell > prevReserveSell);
        assert(postReserveBuy < prevReserveBuy);
    }

    function swap_quote_with_fifteen_decimals(
        uint128 amount,
        uint128 limit
    ) public {
        require(specialPoolCreated, "Special Pool not created");
        uint128 _amount = between(amount, 1, type(uint128).max);
        uint128 _limit = between(limit, 1, type(uint128).max);

        PortfolioPool memory prePool =
            getPool(address(_portfolio), specialPoolId);
        uint256 prePoolLastPrice = _portfolio.getVirtualPrice(specialPoolId);

        mint_and_approve(EchidnaERC20(prePool.pair.tokenAsset), _amount);
        mint_and_approve(EchidnaERC20(prePool.pair.tokenQuote), _amount);

        emit LogUint256("amount: ", _amount);
        emit LogUint256("limit:", _limit);

        uint256 prevReserveSell =
            getReserve(address(_portfolio), prePool.pair.tokenQuote);
        uint256 prevReserveBuy =
            getReserve(address(_portfolio), prePool.pair.tokenAsset);

        try _portfolio.multiprocess(
            FVMLib.encodeSwap(
                uint8(0), specialPoolId, 0x0, _amount, 0x0, _limit, uint8(1)
            )
        ) {
            // sellAsset = false
            PortfolioPool memory postPool =
                getPool(address(_portfolio), specialPoolId);
            uint256 postPoolLastPrice =
                _portfolio.getVirtualPrice(specialPoolId);

            uint256 postReserveSell =
                getReserve(address(_portfolio), postPool.pair.tokenQuote);
            uint256 postReserveBuy =
                getReserve(address(_portfolio), postPool.pair.tokenAsset);

            assert(postPoolLastPrice != prePoolLastPrice);

            // liquidity only changes in allocate and deallocate
            assert(prePool.liquidity == postPool.liquidity);

            // fee growth checkpoints are always changing
            assert(
                postPool.feeGrowthGlobalQuote >= prePool.feeGrowthGlobalQuote
            );
            assert(
                postPool.feeGrowthGlobalAsset >= prePool.feeGrowthGlobalAsset
            ); //maybe reverse

            // actual token balances increase or decrease for non-internal balance swaps.
            assert(postReserveSell > prevReserveSell);
            assert(postReserveBuy < prevReserveBuy);
        } catch { }
    }
}<|MERGE_RESOLUTION|>--- conflicted
+++ resolved
@@ -12,13 +12,11 @@
     ) internal {
         mint_and_approve(EchidnaERC20(pair.tokenAsset), amount);
         mint_and_approve(EchidnaERC20(pair.tokenQuote), amount);
-<<<<<<< HEAD
         _portfolio.multiprocess(
-            FVMLib.encodeAllocate(uint8(0), poolId, 0x0, amount)
+            FVMLib.encodeAllocateOrDeallocate(
+                true, uint8(0), poolId, 0x0, amount
+            )
         );
-=======
-        _portfolio.multiprocess(FVMLib.encodeAllocateOrDeallocate(true, uint8(0), poolId, 0x0, amount));
->>>>>>> 23854d92
     }
 
     function clamp_liquidity(
