--- conflicted
+++ resolved
@@ -121,13 +121,11 @@
             emit LogUint256("Allocating liquidity:", liquidity);
 
             vm.prank(alice);
-<<<<<<< HEAD
             portfolio.multiprocess(
-                FVMLib.encodeAllocate(uint8(0), poolId, 0x0, uint128(liquidity))
+                FVMLib.encodeAllocateOrDeallocate(
+                    true, uint8(0), poolId, 0x0, uint128(liquidity)
+                )
             );
-=======
-            portfolio.multiprocess(FVMLib.encodeAllocateOrDeallocate(true, uint8(0), poolId, 0x0, uint128(liquidity)));
->>>>>>> 23854d92
         }
 
         // Update stk to what portfolio stores, otherwise calculations will be inexcat.
